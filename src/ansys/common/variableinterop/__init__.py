"""
Ansys Common VariableInterop
----------------------------

Optional variable and metadata specifications for interoperability between languages and
capabilities.

This library defines some common types and metadata that enable the platform team to provide common
and consistent behavior across platforms, languages, and Ansys capabilities.

Characteristics
---------------

 - Minimal set of formally defined data types
 - Standard base implementation in each supported language that matches the style and intent of
   the given language
 - Follows the standards in TODO: Add reference to standards doc
 - Most common operations defined following specification

   - to/from "API" string (not intended for UI layer, allows data transfer in human readable format
     across products and regions)
   - to/from human display strings
   - to/from binary blocks
   - implicit conversion to/from language primitives for lossless conversions. Explicit conversion
     for lossy conversions

 - Visitor pattern makes it easy and reliable to add and reuse new operations with compile-time
   semantics
 - In trade, adding new datatypes is not easy
 - Most commonly re-used metadata strongly defined. Generic dictionary provided for custom metadata

Examples
--------
TODO: fill in

Project Background
------------------
After 20 years of working on integration problems a holistic review was performed around the
concept of a variable in some legacy codebases. No less than 2 dozen classes that represent a
variable were found. There were many more switch statements where one datatype needed to be
converted to another. This inconsistency brings about the following problems:

 - The behavior of one capability within the product suite does not match that of other
   capabilities - leading to confusion, bugs, and lost time
 - Switch statements are notorious for introducing bugs. People tend to cut-n-paste them, leading
   to subtle maintenance issues as one is modified and the other diverges. There is no compile-time
   type checking.
 - Slight differences datatypes (int32 vs int64) can lead to unexpected bugs, including disastrous
   "bad data with no error" class issues.
 - Seemingly simple tasks like reliably converting to string or byte buffer and back are
   surprisingly hard to do correct in all the edge cases. Worse, even if you get a "correct"
   implementation, if it doesn't match what is used at an API boundary by a different capability
   or product, errors ensue.

The standards and the standard implementations in several languages came out of this review.

"""

try:
    import importlib.metadata as importlib_metadata
except ModuleNotFoundError:
    import importlib_metadata  # type: ignore

__version__ = importlib_metadata.version(__name__.replace(".", "-"))

from .boolean_array_metadata import BooleanArrayMetadata
from .boolean_array_value import BooleanArrayValue
from .boolean_metadata import BooleanMetadata
from .boolean_value import BooleanValue
from .coercion import implicit_coerce, implicit_coerce_single
from .common_variable_metadata import CommonVariableMetadata
from .exceptions import IncompatibleTypesException
from .integer_array_metadata import IntegerArrayMetadata
from .integer_array_value import IntegerArrayValue
from .integer_metadata import IntegerMetadata
from .integer_value import IntegerValue
from .ivariable_type_pseudovisitor import IVariableTypePseudoVisitor, vartype_accept
from .ivariable_visitor import IVariableValueVisitor
from .ivariablemetadata_visitor import IVariableMetadataVisitor
from .numeric_metadata import NumericMetadata
from .real_array_metadata import RealArrayMetadata
from .real_array_value import RealArrayValue
from .real_metadata import RealMetadata
from .real_value import RealValue
from .string_array_metadata import StringArrayMetadata
from .string_array_value import StringArrayValue
from .string_metadata import StringMetadata
from .string_value import StringValue
from .to_real_value_visitor import to_real_value
from .to_bool_visitor import ToBoolVisitor
from .to_boolean_array_visitor import ToBooleanArrayVisitor
from .to_integer_visitor import to_integer_value
from .to_real_array_visitor import ToRealArrayVisitor
from .value_from_api_string import from_api_string
from .variable_type import VariableType
from .variable_value import IVariableValue
<<<<<<< HEAD
from .utils import convert
=======
from .var_type_array_check import var_type_is_array
from .vartype_arrays_and_elements import to_array_type
from .vartype_arrays_and_elements import get_element_type
>>>>>>> 85bb4e21

# TODO: Get rid of star<|MERGE_RESOLUTION|>--- conflicted
+++ resolved
@@ -94,12 +94,9 @@
 from .value_from_api_string import from_api_string
 from .variable_type import VariableType
 from .variable_value import IVariableValue
-<<<<<<< HEAD
 from .utils import convert
-=======
 from .var_type_array_check import var_type_is_array
 from .vartype_arrays_and_elements import to_array_type
 from .vartype_arrays_and_elements import get_element_type
->>>>>>> 85bb4e21
 
 # TODO: Get rid of star