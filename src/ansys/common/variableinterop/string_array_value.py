from __future__ import annotations

from typing import TypeVar

import numpy as np
from numpy.typing import ArrayLike
from overrides import overrides

<<<<<<< HEAD
import ansys.common.variableinterop.integer_array_value as integer_array_value
=======
import ansys.common.variableinterop.boolean_array_value as boolean_array_value
>>>>>>> a3c4743d
import ansys.common.variableinterop.ivariable_visitor as ivariable_visitor
import ansys.common.variableinterop.real_array_value as real_array_value
import ansys.common.variableinterop.variable_type as variable_type
<<<<<<< HEAD
import ansys.common.variableinterop.variable_value as variable_value
=======
from .variable_value import CommonArrayValue
>>>>>>> a3c4743d

T = TypeVar("T")


class StringArrayValue(CommonArrayValue[np.str_]):
    """Array of string values.

    In Python StringArrayValue is implemented by extending NumPy's ndarray type. This means that
    they will decay naturally into numpy.ndarray objects when using numpy's array
    operators. It also means that they inherit many of the numpy behaviors, which may be
    slightly different from the behaviors specified in the variable interop standards.
    For example, when converting from real to integer, the value will be floored instead
    of rounded. If you want the variable interop standard conversions, use xxxx (TODO)
    """

    @overrides
    def __new__(cls, shape_: ArrayLike = None, values: ArrayLike = None):
        if values:
            return np.array(values, dtype=np.str_).view(cls)
        return super().__new__(cls, shape=shape_, dtype=np.str_)

    @overrides
    def accept(self, visitor: ivariable_visitor.IVariableValueVisitor[T]) -> T:
        return visitor.visit_string_array(self)

<<<<<<< HEAD
    @property   # type: ignore
=======
    @property  # type: ignore
>>>>>>> a3c4743d
    @overrides
    def variable_type(self) -> variable_type.VariableType:
        return variable_type.VariableType.STRING_ARRAY

    def to_real_array_value(self) -> real_array_value.RealArrayValue:
        return self.astype(np.float64).view(real_array_value.RealArrayValue)

    def to_boolean_array_value(self) -> boolean_array_value.BooleanArrayValue:
        # TODO: use BooleanValue.to_api_string() when that is available
        def as_bool(value: str) -> np.bool_:
            normalized: str = str.lower(str.strip(value))
            if normalized in ("yes", "y", "true"):
                return np.bool_(True)
            elif normalized in ("no", "n", "false"):
                return np.bool_(False)
            else:
                # Try to parse as real then convert to boolean
                return np.bool_(np.float64(value))

        return np.vectorize(as_bool)(self).view(boolean_array_value.BooleanArrayValue)

    def to_integer_array_value(self) -> integer_array_value.IntegerArrayValue:
        return self.to_real_array_value().to_integer_array_value()

    # TODO: full implementation

    @overrides
    def to_api_string(self) -> str:
        raise NotImplementedError

    @staticmethod
    def from_api_string(value: str) -> None:
        raise NotImplementedError

    @overrides
    def get_modelcenter_type(self) -> str:
        raise NotImplementedError<|MERGE_RESOLUTION|>--- conflicted
+++ resolved
@@ -6,19 +6,13 @@
 from numpy.typing import ArrayLike
 from overrides import overrides
 
-<<<<<<< HEAD
 import ansys.common.variableinterop.integer_array_value as integer_array_value
-=======
 import ansys.common.variableinterop.boolean_array_value as boolean_array_value
->>>>>>> a3c4743d
 import ansys.common.variableinterop.ivariable_visitor as ivariable_visitor
 import ansys.common.variableinterop.real_array_value as real_array_value
 import ansys.common.variableinterop.variable_type as variable_type
-<<<<<<< HEAD
 import ansys.common.variableinterop.variable_value as variable_value
-=======
 from .variable_value import CommonArrayValue
->>>>>>> a3c4743d
 
 T = TypeVar("T")
 
@@ -44,11 +38,7 @@
     def accept(self, visitor: ivariable_visitor.IVariableValueVisitor[T]) -> T:
         return visitor.visit_string_array(self)
 
-<<<<<<< HEAD
-    @property   # type: ignore
-=======
     @property  # type: ignore
->>>>>>> a3c4743d
     @overrides
     def variable_type(self) -> variable_type.VariableType:
         return variable_type.VariableType.STRING_ARRAY
