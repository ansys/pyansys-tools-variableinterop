--- conflicted
+++ resolved
@@ -37,7 +37,6 @@
         return super().__new__(cls, shape=shape_, dtype=np.str_)
 
     @overrides
-<<<<<<< HEAD
     def __eq__(self, other):
         return np.array_equal(self, other)
 
@@ -48,12 +47,6 @@
     @overrides
     def clone(self) -> StringArrayValue:
         return np.copy(self).view(StringArrayValue)
-
-    @overrides
-=======
->>>>>>> cfc2b11f
-    def __hash__(self):
-        return super().__hash__()
 
     @overrides
     def accept(self, visitor: ivariable_visitor.IVariableValueVisitor[T]) -> T:
