"""Definition of IVariableValue and related classes."""
from __future__ import annotations

from abc import ABC, abstractmethod
import copy
from typing import Generic, Tuple, TypeVar

from numpy.typing import NDArray

import ansys.common.variableinterop.ivariable_visitor as ivariable_visitor
import ansys.common.variableinterop.variable_type as variable_type_lib

T = TypeVar("T")


class IVariableValue(ABC):
    """Interface that defines the common behavior between variable types."""

    def clone(self) -> IVariableValue:
        """Get a deep copy of this value."""
        return copy.deepcopy(self)

    @abstractmethod
    def accept(
            self, visitor: ivariable_visitor.IVariableValueVisitor[ivariable_visitor.T]
    ) -> ivariable_visitor.T:
        """
        Invoke the visitor pattern of this object using the passed in visitor implementation.

        Parameters
        ----------
        visitor
            The visitor object to call

        Returns
        -------
        T
            The results of the visitor invocation
        """
        raise NotImplementedError

    @property
    @abstractmethod
    def variable_type(self) -> variable_type_lib.VariableType:
        """
        Get the variable type of this object.

        Returns
        -------
        VariableType
            The variable type of this object
        """
        raise NotImplementedError

<<<<<<< HEAD
    # to_formatted_string here
=======
    @abstractmethod
    def to_api_string(self) -> str:
        """
        Convert this value to an API string.

        Returns
        -------
        str
            A string appropriate for use in files and APIs.
        """
        raise NotImplementedError

    @abstractmethod
    def to_display_string(self, locale_name: str) -> str:
        """
        Convert this value to a formatted string.
>>>>>>> a98fbb0f

        Parameters
        ----------
        locale_name
            The locale to format in.

        Returns
        -------
        str
            A string appropriate for use in user facing areas.
        """
        raise NotImplementedError


class CommonArrayValue(Generic[T], NDArray[T], IVariableValue, ABC):
    """Interface that defines common behavior for array types. Inherits ``IVariableValue``."""

    def get_lengths(self) -> Tuple[int]:
        """
        Get dimension sizes of the array.

        Returns
        -------
        Tuple[int]
            Dimension sizes of the array.
        """
        return self.shape

    def rank(self) -> int:
        """
        Get number of dimensions in the array.

        Returns
        -------
        int
            Number of dimensions in the array.
        """
        return len(self.shape)<|MERGE_RESOLUTION|>--- conflicted
+++ resolved
@@ -52,9 +52,6 @@
         """
         raise NotImplementedError
 
-<<<<<<< HEAD
-    # to_formatted_string here
-=======
     @abstractmethod
     def to_api_string(self) -> str:
         """
@@ -71,7 +68,6 @@
     def to_display_string(self, locale_name: str) -> str:
         """
         Convert this value to a formatted string.
->>>>>>> a98fbb0f
 
         Parameters
         ----------
