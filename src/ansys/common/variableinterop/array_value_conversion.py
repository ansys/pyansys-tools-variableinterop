"""Definition of array value visitors."""
import numpy as np
from overrides import overrides

from ansys.common.variableinterop.array_values import (
    BooleanArrayValue,
    IntegerArrayValue,
    RealArrayValue,
    StringArrayValue,
)
import ansys.common.variableinterop.exceptions as exceptions
from ansys.common.variableinterop.file_array_value import FileArrayValue
from ansys.common.variableinterop.file_value import FileValue
import ansys.common.variableinterop.ivariable_visitor as ivariable_visitor
from ansys.common.variableinterop.scalar_values import (
    BooleanValue,
    IntegerValue,
    RealValue,
    StringValue,
)
import ansys.common.variableinterop.variable_type as variable_type
import ansys.common.variableinterop.variable_value as variable_value


class __ToBooleanArrayVisitor(ivariable_visitor.IVariableValueVisitor[BooleanArrayValue]):
    """Visitor pattern to call conversion methods to BooleanArrayValue."""

    @overrides
    def visit_integer(self, value: IntegerValue) \
            -> BooleanArrayValue:
        raise exceptions.IncompatibleTypesException(
            value.variable_type, variable_type.VariableType.BOOLEAN_ARRAY)

    @overrides
    def visit_real(self, value: RealValue) \
            -> BooleanArrayValue:
        raise exceptions.IncompatibleTypesException(
            value.variable_type, variable_type.VariableType.BOOLEAN_ARRAY)

    @overrides
    def visit_boolean(self, value: BooleanValue) \
            -> BooleanArrayValue:
        raise exceptions.IncompatibleTypesException(
            value.variable_type, variable_type.VariableType.BOOLEAN_ARRAY)

    @overrides
    def visit_string(self, value: StringValue) \
            -> BooleanArrayValue:
        raise exceptions.IncompatibleTypesException(
            value.variable_type, variable_type.VariableType.BOOLEAN_ARRAY)

    @overrides
    def visit_file(self, value: FileValue) -> BooleanArrayValue:
        raise exceptions.IncompatibleTypesException(
            value.variable_type, variable_type.VariableType.BOOLEAN_ARRAY)

    @overrides
    def visit_integer_array(self, value: IntegerArrayValue) \
            -> BooleanArrayValue:
        return value.to_boolean_array_value()

    @overrides
    def visit_real_array(self, value: RealArrayValue) \
            -> BooleanArrayValue:
        return value.to_boolean_array_value()

    @overrides
    def visit_boolean_array(self, value: BooleanArrayValue) \
            -> BooleanArrayValue:
        return np.copy(value).view(BooleanArrayValue)

    @overrides
    def visit_string_array(self, value: StringArrayValue) \
            -> BooleanArrayValue:
        return value.to_boolean_array_value()

    @overrides
<<<<<<< HEAD
    def visit_file_array(self, value: StringArrayValue) \
            -> BooleanArrayValue:
        raise exceptions.IncompatibleTypesException(
            value.variable_type, variable_type.VariableType.BOOLEAN_ARRAY)
=======
    def visit_file_array(self, value: FileArrayValue) -> BooleanArrayValue:
        raise exceptions.IncompatibleTypesException(
            value.variable_type(), variable_type.VariableType.BOOLEAN_ARRAY)
>>>>>>> fa208262


def to_boolean_array_value(other: variable_value.IVariableValue) -> BooleanArrayValue:
    """
    Convert the given value to a BooleanArrayValue.

    The conversion is performed according to the type interoperability specifications.
    Note that some conversions are lossy (resulting in a loss of precision)
    and some conversions are not possible (raises IncompatibleTypesException).

    Parameters
    ----------
    other the other value to convert to a BooleanArrayValue.

    Returns
    -------
    The value as a BooleanArrayValue.

    """
    return other.accept(__ToBooleanArrayVisitor())


class __ToIntegerArrayVisitor(ivariable_visitor.IVariableValueVisitor[IntegerArrayValue]):
    """Visitor pattern to call conversion methods to IntegerArrayValue."""

    @overrides
    def visit_integer(self, value: IntegerValue) \
            -> IntegerArrayValue:
        raise exceptions.IncompatibleTypesException(
            value.variable_type, variable_type.VariableType.INTEGER_ARRAY)

    @overrides
    def visit_real(self, value: RealValue) \
            -> IntegerArrayValue:
        raise exceptions.IncompatibleTypesException(
            value.variable_type, variable_type.VariableType.INTEGER_ARRAY)

    @overrides
    def visit_boolean(self, value: BooleanValue) \
            -> IntegerArrayValue:
        raise exceptions.IncompatibleTypesException(
            value.variable_type, variable_type.VariableType.INTEGER_ARRAY)

    @overrides
    def visit_string(self, value: StringValue) \
            -> IntegerArrayValue:
        raise exceptions.IncompatibleTypesException(
            value.variable_type, variable_type.VariableType.INTEGER_ARRAY)

    @overrides
    def visit_file(self, value: FileValue) -> IntegerArrayValue:
        raise exceptions.IncompatibleTypesException(
            value.variable_type, variable_type.VariableType.INTEGER_ARRAY)

    @overrides
    def visit_integer_array(self, value: IntegerArrayValue) \
            -> IntegerArrayValue:
        return np.copy(value).view(IntegerArrayValue)

    @overrides
    def visit_real_array(self, value: RealArrayValue) \
            -> IntegerArrayValue:
        return value.to_integer_array_value()

    @overrides
    def visit_boolean_array(self, value: BooleanArrayValue) \
            -> IntegerArrayValue:
        return value.to_integer_array_value()

    @overrides
    def visit_string_array(self, value: StringArrayValue) \
            -> IntegerArrayValue:
        return value.to_integer_array_value()

    @overrides
<<<<<<< HEAD
    def visit_file_array(self, value: StringArrayValue) \
            -> IntegerArrayValue:
        raise exceptions.IncompatibleTypesException(
            value.variable_type, variable_type.VariableType.INTEGER_ARRAY)
=======
    def visit_file_array(self, value: FileArrayValue) -> IntegerArrayValue:
        raise exceptions.IncompatibleTypesException(
            value.variable_type(), variable_type.VariableType.INTEGER_ARRAY)
>>>>>>> fa208262


def to_integer_array_value(other: variable_value.IVariableValue) -> IntegerArrayValue:
    """
    Convert the given value to a IntegerArrayValue.

    The conversion is performed according to the type interoperability specifications.
    Note that some conversions are lossy (resulting in a loss of precision)
    and some conversions are not possible (raises IncompatibleTypesException).

    Parameters
    ----------
    other the other value to convert to a IntegerArrayValue.

    Returns
    -------
    The value as a IntegerArrayValue.

    """
    return other.accept(__ToIntegerArrayVisitor())


class __ToRealArrayVisitor(ivariable_visitor.IVariableValueVisitor[RealArrayValue]):
    """Visitor pattern to call conversion methods to RealArrayValue."""

    @overrides
    def visit_integer(self, value: IntegerValue) -> RealArrayValue:
        raise exceptions.IncompatibleTypesException(value.variable_type,
                                                    variable_type.VariableType.REAL_ARRAY)

    @overrides
    def visit_real(self, value: RealValue) -> RealArrayValue:
        raise exceptions.IncompatibleTypesException(value.variable_type,
                                                    variable_type.VariableType.REAL_ARRAY)

    @overrides
    def visit_boolean(self, value: BooleanValue) -> RealArrayValue:
        raise exceptions.IncompatibleTypesException(value.variable_type,
                                                    variable_type.VariableType.REAL_ARRAY)

    @overrides
    def visit_string(self, value: StringValue) -> RealArrayValue:
        raise exceptions.IncompatibleTypesException(value.variable_type,
                                                    variable_type.VariableType.REAL_ARRAY)

    @overrides
    def visit_file(self, value: FileValue) -> RealArrayValue:
        raise exceptions.IncompatibleTypesException(
            value.variable_type, variable_type.VariableType.REAL_ARRAY)

    @overrides
    def visit_integer_array(self, value: IntegerArrayValue) -> RealArrayValue:
        return value.to_real_array_value()

    @overrides
    def visit_real_array(self, value: RealArrayValue) -> RealArrayValue:
        return np.copy(value).view(RealArrayValue)

    @overrides
    def visit_boolean_array(self, value: BooleanArrayValue) -> RealArrayValue:
        return value.to_real_array_value()

    @overrides
    def visit_string_array(self, value: StringArrayValue) -> RealArrayValue:
        return value.to_real_array_value()

    @overrides
<<<<<<< HEAD
    def visit_file_array(self, value: StringArrayValue) \
            -> RealArrayValue:
        raise exceptions.IncompatibleTypesException(
            value.variable_type, variable_type.VariableType.REAL_ARRAY)
=======
    def visit_file_array(self, value: FileArrayValue) -> RealArrayValue:
        raise exceptions.IncompatibleTypesException(
            value.variable_type(), variable_type.VariableType.REAL_ARRAY)
>>>>>>> fa208262


def to_real_array_value(other: variable_value.IVariableValue) -> RealArrayValue:
    """
    Convert the given value to a RealArrayValue.

    The conversion is performed according to the type interoperability specifications.
    Note that some conversions are lossy (resulting in a loss of precision)
    and some conversions are not possible (raises IncompatibleTypesException).

    Parameters
    ----------
    other the other value to convert to a RealArrayValue.

    Returns
    -------
    The value as a RealArrayValue.

    """
    return other.accept(__ToRealArrayVisitor())


class __ToStringArrayVisitor(ivariable_visitor.IVariableValueVisitor[StringArrayValue]):
    """Visitor pattern to call conversion methods to StringArrayValue."""

    @overrides
    def visit_integer(self, value: IntegerValue) -> StringArrayValue:
        raise exceptions.IncompatibleTypesException(
            value.variable_type, variable_type.VariableType.STRING_ARRAY)

    @overrides
    def visit_real(self, value: RealValue) -> StringArrayValue:
        raise exceptions.IncompatibleTypesException(
            value.variable_type, variable_type.VariableType.STRING_ARRAY)

    @overrides
    def visit_boolean(self, value: BooleanValue) -> StringArrayValue:
        raise exceptions.IncompatibleTypesException(
            value.variable_type, variable_type.VariableType.STRING_ARRAY)

    @overrides
    def visit_string(self, value: StringValue) -> StringArrayValue:
        raise exceptions.IncompatibleTypesException(
            value.variable_type, variable_type.VariableType.STRING_ARRAY)

    @overrides
    def visit_file(self, value: FileValue) -> StringArrayValue:
        raise exceptions.IncompatibleTypesException(
            value.variable_type, variable_type.VariableType.STRING_ARRAY)

    @overrides
    def visit_integer_array(self, value: IntegerArrayValue) -> StringArrayValue:
        return value.to_string_array_value()

    @overrides
    def visit_real_array(self, value: RealArrayValue) -> StringArrayValue:
        return value.to_string_array_value()

    @overrides
    def visit_boolean_array(self, value: BooleanArrayValue) -> StringArrayValue:
        return value.to_string_array_value()

    @overrides
    def visit_string_array(self, value: StringArrayValue) -> StringArrayValue:
        return np.copy(value).view(StringArrayValue)

    @overrides
<<<<<<< HEAD
    def visit_file_array(self, value: StringArrayValue) \
            -> StringArrayValue:
        raise exceptions.IncompatibleTypesException(
            value.variable_type, variable_type.VariableType.STRING_ARRAY)
=======
    def visit_file_array(self, value: FileArrayValue) -> StringArrayValue:
        raise exceptions.IncompatibleTypesException(
            value.variable_type(), variable_type.VariableType.STRING_ARRAY)
>>>>>>> fa208262


def to_string_array_value(other: variable_value.IVariableValue) -> StringArrayValue:
    """
    Convert the given value to a StringArrayValue.

    The conversion is performed according to the type interoperability specifications.
    Note that some conversions are lossy (resulting in a loss of precision)
    and some conversions are not possible (raises IncompatibleTypesException).

    Parameters
    ----------
    other the other value to convert to a StringArrayValue.

    Returns
    -------
    The value as a StringArrayValue.

    """
    return other.accept(__ToStringArrayVisitor())<|MERGE_RESOLUTION|>--- conflicted
+++ resolved
@@ -75,16 +75,9 @@
         return value.to_boolean_array_value()
 
     @overrides
-<<<<<<< HEAD
-    def visit_file_array(self, value: StringArrayValue) \
-            -> BooleanArrayValue:
-        raise exceptions.IncompatibleTypesException(
-            value.variable_type, variable_type.VariableType.BOOLEAN_ARRAY)
-=======
     def visit_file_array(self, value: FileArrayValue) -> BooleanArrayValue:
         raise exceptions.IncompatibleTypesException(
-            value.variable_type(), variable_type.VariableType.BOOLEAN_ARRAY)
->>>>>>> fa208262
+            value.variable_type, variable_type.VariableType.BOOLEAN_ARRAY)
 
 
 def to_boolean_array_value(other: variable_value.IVariableValue) -> BooleanArrayValue:
@@ -160,16 +153,9 @@
         return value.to_integer_array_value()
 
     @overrides
-<<<<<<< HEAD
-    def visit_file_array(self, value: StringArrayValue) \
-            -> IntegerArrayValue:
-        raise exceptions.IncompatibleTypesException(
-            value.variable_type, variable_type.VariableType.INTEGER_ARRAY)
-=======
     def visit_file_array(self, value: FileArrayValue) -> IntegerArrayValue:
         raise exceptions.IncompatibleTypesException(
-            value.variable_type(), variable_type.VariableType.INTEGER_ARRAY)
->>>>>>> fa208262
+            value.variable_type, variable_type.VariableType.INTEGER_ARRAY)
 
 
 def to_integer_array_value(other: variable_value.IVariableValue) -> IntegerArrayValue:
@@ -237,16 +223,9 @@
         return value.to_real_array_value()
 
     @overrides
-<<<<<<< HEAD
-    def visit_file_array(self, value: StringArrayValue) \
-            -> RealArrayValue:
+    def visit_file_array(self, value: FileArrayValue) -> RealArrayValue:
         raise exceptions.IncompatibleTypesException(
             value.variable_type, variable_type.VariableType.REAL_ARRAY)
-=======
-    def visit_file_array(self, value: FileArrayValue) -> RealArrayValue:
-        raise exceptions.IncompatibleTypesException(
-            value.variable_type(), variable_type.VariableType.REAL_ARRAY)
->>>>>>> fa208262
 
 
 def to_real_array_value(other: variable_value.IVariableValue) -> RealArrayValue:
@@ -314,16 +293,9 @@
         return np.copy(value).view(StringArrayValue)
 
     @overrides
-<<<<<<< HEAD
-    def visit_file_array(self, value: StringArrayValue) \
-            -> StringArrayValue:
-        raise exceptions.IncompatibleTypesException(
-            value.variable_type, variable_type.VariableType.STRING_ARRAY)
-=======
     def visit_file_array(self, value: FileArrayValue) -> StringArrayValue:
         raise exceptions.IncompatibleTypesException(
-            value.variable_type(), variable_type.VariableType.STRING_ARRAY)
->>>>>>> fa208262
+            value.variable_type, variable_type.VariableType.STRING_ARRAY)
 
 
 def to_string_array_value(other: variable_value.IVariableValue) -> StringArrayValue:
