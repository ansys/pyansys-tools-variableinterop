--- conflicted
+++ resolved
@@ -292,14 +292,11 @@
     def visit_string_array(self, value: StringArrayValue) -> StringArrayValue:
         return np.copy(value).view(StringArrayValue)
 
-<<<<<<< HEAD
     @overrides
     def visit_file_array(self, value: FileArrayValue) -> StringArrayValue:
         raise exceptions.IncompatibleTypesException(
             value.variable_type(), variable_type.VariableType.STRING_ARRAY)
 
-# TODO: need to_x_array methods
-=======
 
 def to_string_array_value(other: variable_value.IVariableValue) -> StringArrayValue:
     """
@@ -318,5 +315,4 @@
     The value as a StringArrayValue.
 
     """
-    return other.accept(__ToStringArrayVisitor())
->>>>>>> 59ee0195
+    return other.accept(__ToStringArrayVisitor())