"""Definition of IVariableValueVisitor."""
from __future__ import annotations

from abc import ABC, abstractmethod
from typing import TYPE_CHECKING, Generic, TypeVar


if TYPE_CHECKING:
    from ansys.common.variableinterop import FileArrayValue
    from ansys.common.variableinterop.array_values import (
        BooleanArrayValue,
        IntegerArrayValue,
        RealArrayValue,
        StringArrayValue,
    )
    from ansys.common.variableinterop.file_array_value import FileArrayValue
    from ansys.common.variableinterop.file_value import FileValue
    from ansys.common.variableinterop.scalar_values import (
        BooleanValue,
        IntegerValue,
        RealValue,
        StringValue,
    )

T = TypeVar("T")


class IVariableValueVisitor(ABC, Generic[T]):
    """
    The interface to be implemented to instantiate the visitor pattern.

    Pass an instance to IVariableValue.accept().
    """

    # Single dispatch would make this prettier, but doesn't work with
    #  class methods until 3.8:
    #  https://docs.python.org/3/library/functools.html#functools.singledispatch

    @abstractmethod
    def visit_integer(self, value: IntegerValue) -> T:
        """
        Will be called if accept is called on an IntegerValue.

        Parameters
        ----------
        value The IntegerValue being visited.

        Returns
        -------
        The result.
        """
        raise NotImplementedError

    @abstractmethod
    def visit_real(self, value: RealValue) -> T:
        """
        Will be called if accept is called on a RealValue.

        Parameters
        ----------
        value The RealValue being visited.

        Returns
        -------
        The result.
        """
        raise NotImplementedError

    @abstractmethod
    def visit_boolean(self, value: BooleanValue) -> T:
        """
        Will be called if accept is called on a BooleanValue.

        Parameters
        ----------
        value The BooleanValue being visited.

        Returns
        -------
        The result.
        """
        raise NotImplementedError

    @abstractmethod
    def visit_string(self, value: StringValue) -> T:
        """
        Will be called if accept is called on a StringValue.

        Parameters
        ----------
        value The StringValue being visited.

        Returns
        -------
        The result.
        """
        raise NotImplementedError

    @abstractmethod
    def visit_integer_array(self, value: IntegerArrayValue) -> T:
        """
        Will be called if accept is called on an IntegerArrayValue.

        Parameters
        ----------
        value The IntegerArrayValue being visited.

        Returns
        -------
        The result.
        """
        raise NotImplementedError

    @abstractmethod
    def visit_file(self, value: FileValue) -> T:
        """
        Will be called if accept is called on an FileValue.

        Parameters
        ----------
        value The FileValue being visited

        Returns
        -------
        The result
        """
        raise NotImplementedError

    @abstractmethod
    def visit_real_array(self, value: RealArrayValue) -> T:
        """
        Will be called if accept is called on a RealArrayValue.

        Parameters
        ----------
        value The RealArrayValue being visited.

        Returns
        -------
        The result.
        """
        raise NotImplementedError

    @abstractmethod
    def visit_boolean_array(self, value: BooleanArrayValue) -> T:
        """
        Will be called if accept is called on a BooleanArrayValue.

        Parameters
        ----------
        value The BooleanArrayValue being visited.

        Returns
        -------
        The result.
        """
        raise NotImplementedError

    @abstractmethod
    def visit_string_array(self, value: StringArrayValue) -> T:
        """
        Will be called if accept is called on a StringArrayValue.

        Parameters
        ----------
        value The StringArrayValue being visited.

        Returns
        -------
        The result.
        """
        raise NotImplementedError

    @abstractmethod
    def visit_file_array(self, value: FileArrayValue) -> T:
        """
<<<<<<< HEAD
        Will be called if accept is called on an FileArrayValue.

        Parameters
        ----------
        value The FileArrayValue being visited

        Returns
        -------
        The result
=======
        Will be called if accept is called on a StringArrayValue.

        Parameters
        ----------
        value The StringArrayValue being visited.

        Returns
        -------
        The result.
>>>>>>> fa208262
        """
        raise NotImplementedError<|MERGE_RESOLUTION|>--- conflicted
+++ resolved
@@ -4,9 +4,7 @@
 from abc import ABC, abstractmethod
 from typing import TYPE_CHECKING, Generic, TypeVar
 
-
 if TYPE_CHECKING:
-    from ansys.common.variableinterop import FileArrayValue
     from ansys.common.variableinterop.array_values import (
         BooleanArrayValue,
         IntegerArrayValue,
@@ -174,7 +172,6 @@
     @abstractmethod
     def visit_file_array(self, value: FileArrayValue) -> T:
         """
-<<<<<<< HEAD
         Will be called if accept is called on an FileArrayValue.
 
         Parameters
@@ -184,16 +181,5 @@
         Returns
         -------
         The result
-=======
-        Will be called if accept is called on a StringArrayValue.
-
-        Parameters
-        ----------
-        value The StringArrayValue being visited.
-
-        Returns
-        -------
-        The result.
->>>>>>> fa208262
         """
         raise NotImplementedError