"""Definition of IVariableValueVisitor."""
from __future__ import annotations

from abc import ABC, abstractmethod
from typing import TYPE_CHECKING, Generic, TypeVar

if TYPE_CHECKING:
<<<<<<< HEAD
    import ansys.common.variableinterop.boolean_array_value as boolean_array_value
    import ansys.common.variableinterop.boolean_value as boolean_value
    import ansys.common.variableinterop.integer_array_value as integer_array_value
    import ansys.common.variableinterop.integer_value as integer_value
    import ansys.common.variableinterop.file_value as file_value
    import ansys.common.variableinterop.real_array_value as real_array_value
    import ansys.common.variableinterop.real_value as real_value
    import ansys.common.variableinterop.string_array_value as string_array_value
    import ansys.common.variableinterop.string_value as string_value
=======
    from ansys.common.variableinterop.array_values import (
        BooleanArrayValue,
        IntegerArrayValue,
        RealArrayValue,
        StringArrayValue,
    )
    from ansys.common.variableinterop.scalar_values import (
        BooleanValue,
        IntegerValue,
        RealValue,
        StringValue,
    )
>>>>>>> a98fbb0f

T = TypeVar("T")


class IVariableValueVisitor(ABC, Generic[T]):
    """
    The interface to be implemented to instantiate the visitor pattern.

    Pass an instance to IVariableValue.accept().
    """

    # Single dispatch would make this prettier, but doesn't work with
    #  class methods until 3.8:
    #  https://docs.python.org/3/library/functools.html#functools.singledispatch

    @abstractmethod
    def visit_integer(self, value: IntegerValue) -> T:
        """
        Will be called if accept is called on an IntegerValue.

        Parameters
        ----------
        value The IntegerValue being visited.

        Returns
        -------
        The result.
        """
        raise NotImplementedError

    @abstractmethod
    def visit_real(self, value: RealValue) -> T:
        """
        Will be called if accept is called on a RealValue.

        Parameters
        ----------
        value The RealValue being visited.

        Returns
        -------
        The result.
        """
        raise NotImplementedError

    @abstractmethod
    def visit_boolean(self, value: BooleanValue) -> T:
        """
        Will be called if accept is called on a BooleanValue.

        Parameters
        ----------
        value The BooleanValue being visited.

        Returns
        -------
        The result.
        """
        raise NotImplementedError

    @abstractmethod
    def visit_string(self, value: StringValue) -> T:
        """
        Will be called if accept is called on a StringValue.

        Parameters
        ----------
        value The StringValue being visited.

        Returns
        -------
        The result.
        """
        raise NotImplementedError

    @abstractmethod
    def visit_integer_array(self, value: IntegerArrayValue) -> T:
        """
        Will be called if accept is called on an IntegerArrayValue.

        Parameters
        ----------
        value The IntegerArrayValue being visited.

        Returns
        -------
        The result.
        """
        raise NotImplementedError

    @abstractmethod
<<<<<<< HEAD
    def visit_file(self, value: file_value.FileValue) -> T:
        """
        Will be called if accept is called on an FileValue

        Parameters
        ----------
        value The FileValue being visited

        Returns
        -------
        The result
        """
        raise NotImplementedError

    @abstractmethod
    def visit_real_array(self, value: real_array_value.RealArrayValue) -> T:
=======
    def visit_real_array(self, value: RealArrayValue) -> T:
>>>>>>> a98fbb0f
        """
        Will be called if accept is called on a RealArrayValue.

        Parameters
        ----------
        value The RealArrayValue being visited.

        Returns
        -------
        The result.
        """
        raise NotImplementedError

    @abstractmethod
    def visit_boolean_array(self, value: BooleanArrayValue) -> T:
        """
        Will be called if accept is called on a BooleanArrayValue.

        Parameters
        ----------
        value The BooleanArrayValue being visited.

        Returns
        -------
        The result.
        """
        raise NotImplementedError

    @abstractmethod
    def visit_string_array(self, value: StringArrayValue) -> T:
        """
        Will be called if accept is called on a StringArrayValue.

        Parameters
        ----------
        value The StringArrayValue being visited.

        Returns
        -------
        The result.
        """
        raise NotImplementedError<|MERGE_RESOLUTION|>--- conflicted
+++ resolved
@@ -5,17 +5,6 @@
 from typing import TYPE_CHECKING, Generic, TypeVar
 
 if TYPE_CHECKING:
-<<<<<<< HEAD
-    import ansys.common.variableinterop.boolean_array_value as boolean_array_value
-    import ansys.common.variableinterop.boolean_value as boolean_value
-    import ansys.common.variableinterop.integer_array_value as integer_array_value
-    import ansys.common.variableinterop.integer_value as integer_value
-    import ansys.common.variableinterop.file_value as file_value
-    import ansys.common.variableinterop.real_array_value as real_array_value
-    import ansys.common.variableinterop.real_value as real_value
-    import ansys.common.variableinterop.string_array_value as string_array_value
-    import ansys.common.variableinterop.string_value as string_value
-=======
     from ansys.common.variableinterop.array_values import (
         BooleanArrayValue,
         IntegerArrayValue,
@@ -28,7 +17,6 @@
         RealValue,
         StringValue,
     )
->>>>>>> a98fbb0f
 
 T = TypeVar("T")
 
@@ -120,7 +108,6 @@
         raise NotImplementedError
 
     @abstractmethod
-<<<<<<< HEAD
     def visit_file(self, value: file_value.FileValue) -> T:
         """
         Will be called if accept is called on an FileValue
@@ -136,10 +123,7 @@
         raise NotImplementedError
 
     @abstractmethod
-    def visit_real_array(self, value: real_array_value.RealArrayValue) -> T:
-=======
     def visit_real_array(self, value: RealArrayValue) -> T:
->>>>>>> a98fbb0f
         """
         Will be called if accept is called on a RealArrayValue.
 
