--- conflicted
+++ resolved
@@ -9,17 +9,11 @@
     import ansys.common.variableinterop.boolean_value as boolean_value
     import ansys.common.variableinterop.integer_array_value as integer_array_value
     import ansys.common.variableinterop.integer_value as integer_value
+    import ansys.common.variableinterop.file_value as file_value
     import ansys.common.variableinterop.real_array_value as real_array_value
     import ansys.common.variableinterop.real_value as real_value
     import ansys.common.variableinterop.string_array_value as string_array_value
     import ansys.common.variableinterop.string_value as string_value
-
-<<<<<<< HEAD
-import ansys.common.variableinterop.file_value as file_value
-import ansys.common.variableinterop.integer_value as integer_value
-import ansys.common.variableinterop.real_value as real_value
-=======
->>>>>>> e432f1d0
 
 T = TypeVar("T")
 
@@ -111,7 +105,6 @@
         raise NotImplementedError
 
     @abstractmethod
-<<<<<<< HEAD
     def visit_file(self, value: file_value.FileValue) -> T:
         """
         Will be called if accept is called on an FileValue
@@ -126,8 +119,7 @@
         """
         raise NotImplementedError
 
-    # TODO: Other types
-=======
+    @abstractmethod
     def visit_real_array(self, value: real_array_value.RealArrayValue) -> T:
         """
         Will be called if accept is called on a RealArrayValue.
@@ -170,5 +162,4 @@
         -------
         The result.
         """
-        raise NotImplementedError
->>>>>>> e432f1d0
+        raise NotImplementedError