"""Definition of IVariableValueVisitor."""
from __future__ import annotations

from abc import ABC, abstractmethod
from typing import TYPE_CHECKING, Generic, TypeVar

if TYPE_CHECKING:
    import ansys.common.variableinterop.boolean_value as boolean_value
    import ansys.common.variableinterop.integer_value as integer_value
    import ansys.common.variableinterop.real_value as real_value
    import ansys.common.variableinterop.string_value as string_value

<<<<<<< HEAD
import ansys.common.variableinterop.integer_value as integer_value
import ansys.common.variableinterop.real_value as real_value
import ansys.common.variableinterop.integer_array_value as integer_array_value
import ansys.common.variableinterop.real_array_value as real_array_value
import ansys.common.variableinterop.boolean_array_value as boolean_array_value
import ansys.common.variableinterop.string_array_value as string_array_value
import ansys.common.variableinterop.file_array_value as file_array_value
=======
>>>>>>> f0d49e41

T = TypeVar("T")


class IVariableValueVisitor(ABC, Generic[T]):
    """
    The interface to be implemented to instantiate the visitor pattern.

    Pass an instance to IVariableValue.accept().
    """

    # Single dispatch would make this prettier, but doesn't work with
    #  class methods until 3.8:
    #  https://docs.python.org/3/library/functools.html#functools.singledispatch

    @abstractmethod
    def visit_integer(self, value: integer_value.IntegerValue) -> T:
        """
        Will be called if accept is called on an IntegerValue.

        Parameters
        ----------
        value The IntegerValue being visited.

        Returns
        -------
        The result.
        """
        raise NotImplementedError

    @abstractmethod
    def visit_real(self, value: real_value.RealValue) -> T:
        """
        Will be called if accept is called on a RealValue.

        Parameters
        ----------
        value The RealValue being visited.

        Returns
        -------
        The result.
        """
        raise NotImplementedError

    @abstractmethod
    def visit_boolean(self, value: boolean_value.BooleanValue) -> T:
        """
        Will be called if accept is called on a BooleanValue.

        Parameters
        ----------
        value The BooleanValue being visited.

        Returns
        -------
        The result.
        """
        raise NotImplementedError

    @abstractmethod
<<<<<<< HEAD
    def visit_integer_array(self, value: integer_array_value.IntegerArrayValue) -> T:
        """
        Will be called if accept is called on an IntegerArrayValue

        Parameters
        ----------
        value The IntegerArrayValue being visited

        Returns
        -------
        The result
        """
        raise NotImplementedError

    @abstractmethod
    def visit_real_array(self, value: real_array_value.RealArrayValue) -> T:
        """
        Will be called if accept is called on an RealArrayValue

        Parameters
        ----------
        value The RealArrayValue being visited

        Returns
        -------
        The result
        """
        raise NotImplementedError

    @abstractmethod
    def visit_boolean_array(self, value: boolean_array_value.BooleanArrayValue) -> T:
        """
        Will be called if accept is called on an BooleanArrayValue

        Parameters
        ----------
        value The BooleanArrayValue being visited

        Returns
        -------
        The result
        """
        raise NotImplementedError

    @abstractmethod
    def visit_string_array(self, value: string_array_value.StringArrayValue) -> T:
        """
        Will be called if accept is called on an StringArrayValue

        Parameters
        ----------
        value The StringArrayValue being visited

        Returns
        -------
        The result
        """
        raise NotImplementedError

    @abstractmethod
    def visit_file_array(self, value: file_array_value.FileArrayValue) -> T:
        """
        Will be called if accept is called on an FileArrayValue

        Parameters
        ----------
        value The FileArrayValue being visited

        Returns
        -------
        The result
        """
        raise NotImplementedError

    # TODO: Other types
=======
    def visit_string(self, value: string_value.StringValue) -> T:
        """
        Will be called if accept is called on a StringValue.

        Parameters
        ----------
        value The StringValue being visited.

        Returns
        -------
        The result.
        """
        raise NotImplementedError

    # IntegerArray

    # RealArray

    # BooleanArray

    # StringArray
>>>>>>> f0d49e41
<|MERGE_RESOLUTION|>--- conflicted
+++ resolved
@@ -10,16 +10,6 @@
     import ansys.common.variableinterop.real_value as real_value
     import ansys.common.variableinterop.string_value as string_value
 
-<<<<<<< HEAD
-import ansys.common.variableinterop.integer_value as integer_value
-import ansys.common.variableinterop.real_value as real_value
-import ansys.common.variableinterop.integer_array_value as integer_array_value
-import ansys.common.variableinterop.real_array_value as real_array_value
-import ansys.common.variableinterop.boolean_array_value as boolean_array_value
-import ansys.common.variableinterop.string_array_value as string_array_value
-import ansys.common.variableinterop.file_array_value as file_array_value
-=======
->>>>>>> f0d49e41
 
 T = TypeVar("T")
 
@@ -81,83 +71,6 @@
         raise NotImplementedError
 
     @abstractmethod
-<<<<<<< HEAD
-    def visit_integer_array(self, value: integer_array_value.IntegerArrayValue) -> T:
-        """
-        Will be called if accept is called on an IntegerArrayValue
-
-        Parameters
-        ----------
-        value The IntegerArrayValue being visited
-
-        Returns
-        -------
-        The result
-        """
-        raise NotImplementedError
-
-    @abstractmethod
-    def visit_real_array(self, value: real_array_value.RealArrayValue) -> T:
-        """
-        Will be called if accept is called on an RealArrayValue
-
-        Parameters
-        ----------
-        value The RealArrayValue being visited
-
-        Returns
-        -------
-        The result
-        """
-        raise NotImplementedError
-
-    @abstractmethod
-    def visit_boolean_array(self, value: boolean_array_value.BooleanArrayValue) -> T:
-        """
-        Will be called if accept is called on an BooleanArrayValue
-
-        Parameters
-        ----------
-        value The BooleanArrayValue being visited
-
-        Returns
-        -------
-        The result
-        """
-        raise NotImplementedError
-
-    @abstractmethod
-    def visit_string_array(self, value: string_array_value.StringArrayValue) -> T:
-        """
-        Will be called if accept is called on an StringArrayValue
-
-        Parameters
-        ----------
-        value The StringArrayValue being visited
-
-        Returns
-        -------
-        The result
-        """
-        raise NotImplementedError
-
-    @abstractmethod
-    def visit_file_array(self, value: file_array_value.FileArrayValue) -> T:
-        """
-        Will be called if accept is called on an FileArrayValue
-
-        Parameters
-        ----------
-        value The FileArrayValue being visited
-
-        Returns
-        -------
-        The result
-        """
-        raise NotImplementedError
-
-    # TODO: Other types
-=======
     def visit_string(self, value: string_value.StringValue) -> T:
         """
         Will be called if accept is called on a StringValue.
@@ -178,5 +91,4 @@
 
     # BooleanArray
 
-    # StringArray
->>>>>>> f0d49e41
+    # StringArray