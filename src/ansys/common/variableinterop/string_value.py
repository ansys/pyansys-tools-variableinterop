--- conflicted
+++ resolved
@@ -35,7 +35,6 @@
 
     @overrides
     def to_api_string(self) -> str:
-<<<<<<< HEAD
         return str(self)
 
     @staticmethod
@@ -56,13 +55,10 @@
 
         # No conversion / escaping when coming from API string
         return StringValue(value)
-=======
-        raise NotImplementedError
 
     @overrides
     def from_api_string(self, value: str) -> None:
         raise NotImplementedError
->>>>>>> a6d6d01a
 
     # to_formatted_string here
 
