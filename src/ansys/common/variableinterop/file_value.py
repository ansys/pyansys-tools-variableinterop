--- conflicted
+++ resolved
@@ -1,24 +1,11 @@
 from __future__ import annotations
 
 from abc import ABC, abstractmethod
-<<<<<<< HEAD
 from configparser import ConfigParser
 import json
 from os import PathLike, path
-from typing import Callable, Dict, Final, Optional, TypeVar
+from typing import Dict, Final, Optional, TypeVar
 from uuid import UUID, uuid4
-
-from overrides import overrides
-
-import ansys.common.variableinterop.ivariable_visitor as ivariable_visitor
-import ansys.common.variableinterop.variable_type as variable_type
-import ansys.common.variableinterop.variable_value as variable_value
-=======
-import json
-from os import PathLike
-from typing import Any, Dict, Final, Optional, TypeVar
-from uuid import UUID, uuid4
->>>>>>> f53904bf
 
 from overrides import overrides
 
@@ -186,7 +173,7 @@
         return json.dumps(api_obj)
 
     def _send_actual_file(self, save_context: isave_context.ISaveContext) -> str:
-        return save_context.save_file(self.actual_content_file_name, self.id)
+        return save_context.save_file(self.actual_content_file_name, str(self.id))
 
     def to_api_object(self, save_context: isave_context.ISaveContext) -> Dict[str, Optional[str]]:
         obj: Dict[str, Optional[str]] = {}
