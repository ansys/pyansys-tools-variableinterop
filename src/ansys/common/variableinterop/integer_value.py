"""Definition of IntegerValue."""
from __future__ import annotations

import locale
from typing import TypeVar

import numpy as np
from overrides import overrides

<<<<<<< HEAD
=======
import ansys.common.variableinterop.ivariable_visitor as ivariable_visitor
import ansys.common.variableinterop.locale_utils as local_utils
>>>>>>> 91e069d8
import ansys.common.variableinterop.real_value as real_value
import ansys.common.variableinterop.variable_type as variable_type
import ansys.common.variableinterop.variable_value as variable_value

T = TypeVar("T")


class IntegerValue(np.int64, variable_value.IVariableValue):
    """
    Wrapper around an integer value.

    In Python IntegerValue is implemented by extending NumPy's int64 type. This means that
    they will decay naturally into numpy.int64 objects when using numpy's arithmetic
    operators. It also means that they inherit many of the numpy behaviors, which may be
    slightly different from the behaviors specified in the variable interop standards. For
    example, when converting from real to integer, the value will be floored instead of
    rounded. If you want the variable interop standard conversions, use xxxx (TODO)
    """

<<<<<<< HEAD
    import ansys.common.variableinterop.ivariable_visitor as ivariable_visitor

    # equality definition here

=======
>>>>>>> 91e069d8
    # hashcode definition here

    @overrides
    def accept(self, visitor: ivariable_visitor.IVariableValueVisitor[T]) -> T:
        return visitor.visit_integer(self)

    @property  # type: ignore
    @overrides
    def variable_type(self) -> variable_type.VariableType:
        return variable_type.VariableType.INTEGER

    @overrides
    def to_api_string(self) -> str:
        return str(self)

    @staticmethod
    def from_api_string(value: str) -> IntegerValue:
        """
        Create an integer value from an API string.

        Leading and trailing whitespace is ignored.
        Values which can be correctly parsed as floating-point numbers
        are parsed in that manner, then rounded to integers. When rounding,
        values with a 5 in the tenths place are rounded away from zero.

        Parameters
        ----------
        value the string to parse

        Returns
        -------
        An integer value parsed from the API string.
        """
        if value is None:
            raise TypeError("Cannot create integer values from NoneType")

        # Check to see if this looks like a float.
        if any(char == "E" or char == "e" or char == "." for char in value):
            # If so, convert it according to those rules.
            return real_value.RealValue(value).to_int_value()
        else:
            # Otherwise, parse as an int.
            return IntegerValue(value)

    def to_formatted_string(self, locale_name: str) -> str:
        result: np.str_ = local_utils.LocaleUtils.perform_safe_locale_action(
            locale_name, lambda: locale.format_string("%G", self))
        return result

    def get_modelcenter_type(self) -> str:
        raise NotImplementedError<|MERGE_RESOLUTION|>--- conflicted
+++ resolved
@@ -7,11 +7,7 @@
 import numpy as np
 from overrides import overrides
 
-<<<<<<< HEAD
-=======
-import ansys.common.variableinterop.ivariable_visitor as ivariable_visitor
 import ansys.common.variableinterop.locale_utils as local_utils
->>>>>>> 91e069d8
 import ansys.common.variableinterop.real_value as real_value
 import ansys.common.variableinterop.variable_type as variable_type
 import ansys.common.variableinterop.variable_value as variable_value
@@ -31,13 +27,8 @@
     rounded. If you want the variable interop standard conversions, use xxxx (TODO)
     """
 
-<<<<<<< HEAD
     import ansys.common.variableinterop.ivariable_visitor as ivariable_visitor
 
-    # equality definition here
-
-=======
->>>>>>> 91e069d8
     # hashcode definition here
 
     @overrides
@@ -57,16 +48,13 @@
     def from_api_string(value: str) -> IntegerValue:
         """
         Create an integer value from an API string.
-
         Leading and trailing whitespace is ignored.
         Values which can be correctly parsed as floating-point numbers
         are parsed in that manner, then rounded to integers. When rounding,
         values with a 5 in the tenths place are rounded away from zero.
-
         Parameters
         ----------
         value the string to parse
-
         Returns
         -------
         An integer value parsed from the API string.
@@ -87,5 +75,6 @@
             locale_name, lambda: locale.format_string("%G", self))
         return result
 
+    @overrides
     def get_modelcenter_type(self) -> str:
         raise NotImplementedError