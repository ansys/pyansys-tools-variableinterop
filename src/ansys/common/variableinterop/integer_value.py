--- conflicted
+++ resolved
@@ -33,8 +33,6 @@
     and the default Python / NumPy behavior.
     """
 
-<<<<<<< HEAD
-=======
     def __new__(cls, arg: Any):
         """
         Create a new instance.
@@ -67,9 +65,6 @@
             # For non-IVariableValues, use the superclass behavior.
             return super().__new__(cls, arg)
 
-    import ansys.common.variableinterop.ivariable_visitor as ivariable_visitor
-
->>>>>>> 7817fdc3
     # hashcode definition here
 
     @overrides
