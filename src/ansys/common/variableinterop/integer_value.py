--- conflicted
+++ resolved
@@ -4,15 +4,10 @@
 import numpy as np
 
 import ansys.common.variableinterop.ivariable_visitor as ivariable_visitor
+import ansys.common.variableinterop.real_value as real_value
 import ansys.common.variableinterop.variable_type as variable_type
 import ansys.common.variableinterop.variable_value as variable_value
 
-<<<<<<< HEAD
-from .real_value import RealValue
-from .variable_type import VariableType
-
-=======
->>>>>>> d845d363
 
 class IntegerValue(np.int64, variable_value.IVariableValue):
     """
@@ -66,7 +61,7 @@
         # Check to see if this looks like a float.
         if any(char == "E" or char == "e" or char == "." for char in value):
             # If so, convert it according to those rules.
-            return RealValue(value).to_int_value()
+            return real_value.RealValue(value).to_int_value()
         else:
             # Otherwise, parse as an int.
             return IntegerValue(value)
