"""Definition of IntegerValue."""
from __future__ import annotations

from typing import TypeVar

import numpy as np
from overrides import overrides

import ansys.common.variableinterop.ivariable_visitor as ivariable_visitor
import ansys.common.variableinterop.real_value as real_value
import ansys.common.variableinterop.variable_type as variable_type
import ansys.common.variableinterop.variable_value as variable_value

T = TypeVar("T")


class IntegerValue(np.int64, variable_value.IVariableValue):
    """
    Wrapper around an integer value.

    In Python IntegerValue is implemented by extending NumPy's int64 type. This means that
    they will decay naturally into numpy.int64 objects when using numpy's arithmetic
    operators. It also means that they inherit many of the numpy behaviors, which may be
    slightly different from the behaviors specified in the variable interop standards. For
    example, when converting from real to integer, the value will be floored instead of
    rounded. If you want the variable interop standard conversions, use xxxx (TODO)
    """

    # equality definition here

    # hashcode definition here

<<<<<<< HEAD
    T = TypeVar("T")

=======
    @overrides
>>>>>>> 60b2a7c8
    def accept(self, visitor: ivariable_visitor.IVariableValueVisitor[T]) -> T:
        return visitor.visit_integer(self)

    @property  # type: ignore
    @overrides
    def variable_type(self) -> variable_type.VariableType:
        return variable_type.VariableType.INTEGER

    @overrides
    def to_api_string(self) -> str:
        return str(self)

    @staticmethod
    def from_api_string(value: str) -> IntegerValue:
        """
        Create an integer value from an API string.

        Leading and trailing whitespace is ignored.
        Values which can be correctly parsed as floating-point numbers
        are parsed in that manner, then rounded to integers. When rounding,
        values with a 5 in the tenths place are rounded away from zero.

        Parameters
        ----------
        value the string to parse

        Returns
        -------
        An integer value parsed from the API string.
        """
        if value is None:
            raise TypeError("Cannot create integer values from NoneType")

        # Check to see if this looks like a float.
        if any(char == "E" or char == "e" or char == "." for char in value):
            # If so, convert it according to those rules.
            return real_value.RealValue(value).to_int_value()
        else:
            # Otherwise, parse as an int.
            return IntegerValue(value)

    # to_formatted_string here

    # from_formatted_string here

    @overrides
    def get_modelcenter_type(self) -> str:
        raise NotImplementedError<|MERGE_RESOLUTION|>--- conflicted
+++ resolved
@@ -30,12 +30,7 @@
 
     # hashcode definition here
 
-<<<<<<< HEAD
-    T = TypeVar("T")
-
-=======
     @overrides
->>>>>>> 60b2a7c8
     def accept(self, visitor: ivariable_visitor.IVariableValueVisitor[T]) -> T:
         return visitor.visit_integer(self)
 
