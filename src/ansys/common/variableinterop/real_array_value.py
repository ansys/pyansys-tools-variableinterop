--- conflicted
+++ resolved
@@ -37,19 +37,13 @@
     def accept(self, visitor: ivariable_visitor.IVariableValueVisitor[T]) -> T:
         return visitor.visit_real_array(self)
 
-<<<<<<< HEAD
     @property
+    @overrides
     def variable_type(self) -> variable_type.VariableType:
         return variable_type.VariableType.REAL_ARRAY
 
     def to_boolean_array_value(self):
         return np.vectorize(np.bool_)(self).view(boolean_array_value.BooleanArrayValue)
-=======
-    @property  # type: ignore
-    @overrides
-    def variable_type(self) -> VariableType:
-        return VariableType.REAL_ARRAY
->>>>>>> a6d6d01a
 
     # TODO: full implementation
 
