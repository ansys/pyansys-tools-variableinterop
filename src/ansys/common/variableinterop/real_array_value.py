--- conflicted
+++ resolved
@@ -50,7 +50,6 @@
     def to_boolean_array_value(self):
         return np.vectorize(np.bool_)(self).view(boolean_array_value.BooleanArrayValue)
 
-<<<<<<< HEAD
     def to_integer_array_value(self):
         def away_from_zero(x: np.float64) -> np.int64:
             f = np.floor if x < 0 else np.ceil
@@ -58,10 +57,9 @@
 
         return np.vectorize(away_from_zero)(self).astype(np.int64) \
             .view(integer_array_value.IntegerArrayValue)
-=======
+
     def to_string_array_value(self) -> string_array_value.StringArrayValue:
         return self.astype(np.str_).view(string_array_value.StringArrayValue)
->>>>>>> 2a52d0de
 
     # TODO: full implementation
 
