from __future__ import annotations

from typing import TypeVar

import numpy as np
from numpy.typing import ArrayLike
from overrides import overrides

import ansys.common.variableinterop.boolean_array_value as boolean_array_value
<<<<<<< HEAD
import ansys.common.variableinterop.integer_array_value as integer_array_value
import ansys.common.variableinterop.ivariable_visitor as ivariable_visitor
import ansys.common.variableinterop.variable_type as variable_type
import ansys.common.variableinterop.variable_value as variable_value
=======
import ansys.common.variableinterop.ivariable_visitor as ivariable_visitor
import ansys.common.variableinterop.variable_type as variable_type
from .variable_value import CommonArrayValue
>>>>>>> a3c4743d

T = TypeVar("T")


class RealArrayValue(CommonArrayValue[np.float64]):
    """Array of real values.

    In Python RealArrayValue is implemented by extending NumPy's ndarray type. This means that
    they will decay naturally into numpy.ndarray objects when using numpy's array
    operators. It also means that they inherit many of the numpy behaviors, which may be
    slightly different from the behaviors specified in the variable interop standards.
    For example, when converting from real to integer, the value will be floored instead
    of rounded. If you want the variable interop standard conversions, use xxxx (TODO)
    """

    @overrides
    def __new__(cls, shape_: ArrayLike = None, values: ArrayLike = None):
        if values:
            return np.array(values, dtype=np.float64).view(cls)
        return super().__new__(cls, shape=shape_, dtype=np.float64)

<<<<<<< HEAD
    @overrides
    def __eq__(self, other: RealArrayValue) -> bool:
=======
    def __eq__(self, other: object) -> bool:
>>>>>>> a3c4743d
        return np.array_equal(self, other)

    @overrides
    def accept(self, visitor: ivariable_visitor.IVariableValueVisitor[T]) -> T:
        return visitor.visit_real_array(self)

<<<<<<< HEAD
    @property   # type: ignore
=======
    @property  # type: ignore
>>>>>>> a3c4743d
    @overrides
    def variable_type(self) -> variable_type.VariableType:
        return variable_type.VariableType.REAL_ARRAY

    def to_boolean_array_value(self):
        return np.vectorize(np.bool_)(self).view(boolean_array_value.BooleanArrayValue)

    def to_integer_array_value(self):
        def away_from_zero(x: np.float64) -> np.int64:
            f = np.floor if x < 0 else np.ceil
            return np.int64(f(x))

        return np.vectorize(away_from_zero)(self).astype(np.int64) \
            .view(integer_array_value.IntegerArrayValue)

    # TODO: full implementation

    @overrides
    def to_api_string(self) -> str:
        raise NotImplementedError

    @staticmethod
    def from_api_string(value: str) -> None:
        raise NotImplementedError

    @overrides
    def get_modelcenter_type(self) -> str:
        raise NotImplementedError<|MERGE_RESOLUTION|>--- conflicted
+++ resolved
@@ -7,16 +7,13 @@
 from overrides import overrides
 
 import ansys.common.variableinterop.boolean_array_value as boolean_array_value
-<<<<<<< HEAD
 import ansys.common.variableinterop.integer_array_value as integer_array_value
 import ansys.common.variableinterop.ivariable_visitor as ivariable_visitor
 import ansys.common.variableinterop.variable_type as variable_type
 import ansys.common.variableinterop.variable_value as variable_value
-=======
 import ansys.common.variableinterop.ivariable_visitor as ivariable_visitor
 import ansys.common.variableinterop.variable_type as variable_type
 from .variable_value import CommonArrayValue
->>>>>>> a3c4743d
 
 T = TypeVar("T")
 
@@ -38,23 +35,15 @@
             return np.array(values, dtype=np.float64).view(cls)
         return super().__new__(cls, shape=shape_, dtype=np.float64)
 
-<<<<<<< HEAD
     @overrides
     def __eq__(self, other: RealArrayValue) -> bool:
-=======
-    def __eq__(self, other: object) -> bool:
->>>>>>> a3c4743d
         return np.array_equal(self, other)
 
     @overrides
     def accept(self, visitor: ivariable_visitor.IVariableValueVisitor[T]) -> T:
         return visitor.visit_real_array(self)
 
-<<<<<<< HEAD
-    @property   # type: ignore
-=======
     @property  # type: ignore
->>>>>>> a3c4743d
     @overrides
     def variable_type(self) -> variable_type.VariableType:
         return variable_type.VariableType.REAL_ARRAY
