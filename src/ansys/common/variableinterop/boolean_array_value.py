from __future__ import annotations

from typing import TypeVar

import numpy as np
from numpy.typing import ArrayLike, NDArray
from overrides import overrides

<<<<<<< HEAD
import ansys.common.variableinterop.ivariable_visitor as ivariable_visitor
=======
import ansys.common.variableinterop.variable_value as variable_value
>>>>>>> 94aece5a
import ansys.common.variableinterop.real_array_value as real_array_value
import ansys.common.variableinterop.variable_value as variable_value

from .variable_type import VariableType

T = TypeVar("T")


class BooleanArrayValue(NDArray[np.bool_], variable_value.IVariableValue):
    """Array of boolean values.
    In Python BooleanArrayValue is implemented by extending NumPy's ndarray type. This means that
    they will decay naturally into numpy.ndarray objects when using numpy's array
    operators. It also means that they inherit many of the numpy behaviors, which may be
    slightly different from the behaviors specified in the variable interop standards.
    For example, when converting from real to integer, the value will be floored instead
    of rounded. If you want the variable interop standard conversions, use xxxx (TODO)
    """

    import ansys.common.variableinterop.ivariable_visitor as ivariable_visitor

    def __new__(cls, shape_: ArrayLike = None, values: ArrayLike = None):
        if values:
            return np.array(values, dtype=np.bool_).view(cls)
        return super().__new__(cls, shape=shape_, dtype=np.bool_)

    def __eq__(self, other) -> bool:
        return np.array_equal(self, other)

    @overrides
    def accept(self, visitor: ivariable_visitor.IVariableValueVisitor[T]) -> T:
        return visitor.visit_boolean_array(self)

    @property  # type: ignore
    @overrides
    def variable_type(self) -> VariableType:
        return VariableType.BOOLEAN_ARRAY

    def to_real_array_value(self) -> real_array_value.RealArrayValue:
        return self.astype(np.float64).view(real_array_value.RealArrayValue)

    # TODO: full implementation

    @overrides
    def to_api_string(self) -> str:
        raise NotImplementedError

    @staticmethod
    def from_api_string(value: str) -> None:
        raise NotImplementedError

    @overrides
    def get_modelcenter_type(self) -> str:
        raise NotImplementedError<|MERGE_RESOLUTION|>--- conflicted
+++ resolved
@@ -6,11 +6,7 @@
 from numpy.typing import ArrayLike, NDArray
 from overrides import overrides
 
-<<<<<<< HEAD
 import ansys.common.variableinterop.ivariable_visitor as ivariable_visitor
-=======
-import ansys.common.variableinterop.variable_value as variable_value
->>>>>>> 94aece5a
 import ansys.common.variableinterop.real_array_value as real_array_value
 import ansys.common.variableinterop.variable_value as variable_value
 
@@ -28,8 +24,6 @@
     For example, when converting from real to integer, the value will be floored instead
     of rounded. If you want the variable interop standard conversions, use xxxx (TODO)
     """
-
-    import ansys.common.variableinterop.ivariable_visitor as ivariable_visitor
 
     def __new__(cls, shape_: ArrayLike = None, values: ArrayLike = None):
         if values:
