--- conflicted
+++ resolved
@@ -9,12 +9,8 @@
 import ansys.common.variableinterop.integer_array_value as integer_array_value
 import ansys.common.variableinterop.ivariable_visitor as ivariable_visitor
 import ansys.common.variableinterop.real_array_value as real_array_value
-<<<<<<< HEAD
 import ansys.common.variableinterop.variable_type as variable_type
-=======
 import ansys.common.variableinterop.string_array_value as string_array_value
-from .variable_type import VariableType
->>>>>>> 2a52d0de
 from .variable_value import CommonArrayValue
 
 T = TypeVar("T")
@@ -52,13 +48,11 @@
     def to_real_array_value(self) -> real_array_value.RealArrayValue:
         return self.astype(np.float64).view(real_array_value.RealArrayValue)
 
-<<<<<<< HEAD
     def to_integer_array_value(self) -> integer_array_value.IntegerArrayValue:
         return self.astype(np.int64).view(integer_array_value.IntegerArrayValue)
-=======
+
     def to_string_array_value(self) -> string_array_value.StringArrayValue:
         return self.astype(np.str_).view(string_array_value.StringArrayValue)
->>>>>>> 2a52d0de
 
     # TODO: full implementation
 
