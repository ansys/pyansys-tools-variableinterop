--- conflicted
+++ resolved
@@ -3,22 +3,14 @@
 import numpy as np
 from numpy.typing import NDArray, ArrayLike
 
-<<<<<<< HEAD
-from ansys.common.variableinterop import ivariable_visitor
-from ansys.common.variableinterop import variable_type
-from ansys.common.variableinterop import variable_value
-=======
-import ansys.common.variableinterop.ivariable_visitor as ivariable_visitor
 import ansys.common.variableinterop.variable_value as variable_value
 import ansys.common.variableinterop.real_array_value as real_array_value
 
 from .variable_type import VariableType
->>>>>>> f18c5a54
 
 
 class BooleanArrayValue(NDArray[np.bool_], variable_value.IVariableValue):
     """Array of boolean values.
-
     In Python BooleanArrayValue is implemented by extending NumPy's ndarray type. This means that
     they will decay naturally into numpy.ndarray objects when using numpy's array
     operators. It also means that they inherit many of the numpy behaviors, which may be
@@ -26,6 +18,8 @@
     For example, when converting from real to integer, the value will be floored instead
     of rounded. If you want the variable interop standard conversions, use xxxx (TODO)
     """
+
+    import ansys.common.variableinterop.ivariable_visitor as ivariable_visitor
 
     def __new__(cls, shape_: ArrayLike = None, values: ArrayLike = None):
         if values:
@@ -38,12 +32,8 @@
     ) -> variable_value.T:
         return visitor.visit_boolean_array(self)
 
-<<<<<<< HEAD
-    def variable_type(self) -> variable_type.VariableType:
-=======
     @property
     def variable_type(self) -> VariableType:
->>>>>>> f18c5a54
         return VariableType.BOOLEAN_ARRAY
 
     def to_real_array_value(self) -> real_array_value.RealArrayValue:
