--- conflicted
+++ resolved
@@ -75,11 +75,7 @@
     def visit_string_array(self, value: StringArrayValue) -> str:
         return value.to_api_string()
 
-<<<<<<< HEAD
-    def visit_file_array(self, value: file_value.FileValue) -> str:
-=======
     def visit_file_array(self, value: FileArrayValue) -> str:
->>>>>>> fa208262
         return value.to_api_string(self._save_context)
 
 
