"""
Custom Exception types.
"""

import os
from configparser import ConfigParser
<<<<<<< HEAD
from typing import Union
from ansys.common.variableinterop import variable_type, variable_type_util
=======
from typing import Dict

from ansys.common.variableinterop.boolean_array_value import BooleanArrayValue
from ansys.common.variableinterop.boolean_value import BooleanValue
from ansys.common.variableinterop.integer_array_value import IntegerArrayValue
from ansys.common.variableinterop.integer_value import IntegerValue
from ansys.common.variableinterop.real_array_value import RealArrayValue
from ansys.common.variableinterop.real_value import RealValue
from ansys.common.variableinterop.string_array_value import StringArrayValue
from ansys.common.variableinterop.string_value import StringValue
from ansys.common.variableinterop.variable_type import VariableType
>>>>>>> f18c5a54


def _error(name: str, *args: object) -> str:
    """Return a formatted error string from strings.properties.

    Parameters
    ----------
    name Name of the string in the properties file
    args Optional formatting arguments

    Returns
    -------
    The formatted error string.
    """
    parser = ConfigParser()
    parser.read(os.path.join(os.path.dirname(__file__), "strings.properties"))
    return parser.get("Errors", name).format(*args)


class IncompatibleTypesException(BaseException):
    """Exception raised when attempting to convert from one IVariableValue to an
    incompatible type."""
    def __init__(
            self,
            from_type: Union[variable_type.VariableType, str],
            to_type: Union[variable_type.VariableType, str]):
        """
        Construct exception.
        :param from_type a VariableType or a string identifying the type converting from.
        :param to_type a VariableType or a string identifying the type converting to.
        """
        if isinstance(from_type, variable_type.VariableType):
            self.from_type: variable_type.VariableType = from_type
            self.from_type_str: str = variable_type_util.to_type_name(from_type)
        else:
            self.from_type = None
            self.from_type_str: str = from_type
        if isinstance(to_type, variable_type.VariableType):
            self.to_type: variable_type.VariableType = from_type
            self.to_type_str: str = variable_type_util.to_type_name(to_type)
        else:
            self.to_type = None
            self.to_type_str: str = to_type
        self.to_type: variable_type.VariableType = to_type
        self.message = _error("ERROR_INCOMPATIBLE_TYPES", self.from_type_str, self.to_type_str )
        super().__init__(self.message)<|MERGE_RESOLUTION|>--- conflicted
+++ resolved
@@ -4,22 +4,9 @@
 
 import os
 from configparser import ConfigParser
-<<<<<<< HEAD
 from typing import Union
-from ansys.common.variableinterop import variable_type, variable_type_util
-=======
-from typing import Dict
 
-from ansys.common.variableinterop.boolean_array_value import BooleanArrayValue
-from ansys.common.variableinterop.boolean_value import BooleanValue
-from ansys.common.variableinterop.integer_array_value import IntegerArrayValue
-from ansys.common.variableinterop.integer_value import IntegerValue
-from ansys.common.variableinterop.real_array_value import RealArrayValue
-from ansys.common.variableinterop.real_value import RealValue
-from ansys.common.variableinterop.string_array_value import StringArrayValue
-from ansys.common.variableinterop.string_value import StringValue
-from ansys.common.variableinterop.variable_type import VariableType
->>>>>>> f18c5a54
+import ansys.common.variableinterop.variable_type as variable_type
 
 
 def _error(name: str, *args: object) -> str:
@@ -34,6 +21,7 @@
     -------
     The formatted error string.
     """
+
     parser = ConfigParser()
     parser.read(os.path.join(os.path.dirname(__file__), "strings.properties"))
     return parser.get("Errors", name).format(*args)
@@ -53,13 +41,13 @@
         """
         if isinstance(from_type, variable_type.VariableType):
             self.from_type: variable_type.VariableType = from_type
-            self.from_type_str: str = variable_type_util.to_type_name(from_type)
+            self.from_type_str: str = from_type.associated_type_name
         else:
             self.from_type = None
             self.from_type_str: str = from_type
         if isinstance(to_type, variable_type.VariableType):
             self.to_type: variable_type.VariableType = from_type
-            self.to_type_str: str = variable_type_util.to_type_name(to_type)
+            self.to_type_str: str = to_type.associated_type_name
         else:
             self.to_type = None
             self.to_type_str: str = to_type
