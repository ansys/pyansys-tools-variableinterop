"""
Custom Exception types.
"""

from configparser import ConfigParser
<<<<<<< HEAD
import os
from typing import Dict
=======
from typing import Union
>>>>>>> 94aece5a

import ansys.common.variableinterop.variable_type as variable_type


def _error(name: str, *args: object) -> str:
    """Return a formatted error string from strings.properties.

    Parameters
    ----------
    name Name of the string in the properties file
    args Optional formatting arguments

    Returns
    -------
    The formatted error string.
    """

    parser = ConfigParser()
    parser.read(os.path.join(os.path.dirname(__file__), "strings.properties"))
    return parser.get("Errors", name).format(*args)


class IncompatibleTypesException(BaseException):
    """Exception raised when attempting to convert from one IVariableValue to an
    incompatible type."""
    def __init__(
            self,
            from_type: Union[variable_type.VariableType, str],
            to_type: Union[variable_type.VariableType, str]):
        """
        Construct exception.
        :param from_type a VariableType or a string identifying the type converting from.
        :param to_type a VariableType or a string identifying the type converting to.
        """
        if isinstance(from_type, variable_type.VariableType):
            self.from_type: variable_type.VariableType = from_type
            self.from_type_str: str = from_type.associated_type_name
        else:
            self.from_type = None
            self.from_type_str: str = from_type
        if isinstance(to_type, variable_type.VariableType):
            self.to_type: variable_type.VariableType = to_type
            self.to_type_str: str = to_type.associated_type_name
        else:
            self.to_type = None
            self.to_type_str: str = to_type
        self.message = _error("ERROR_INCOMPATIBLE_TYPES", self.from_type_str, self.to_type_str )
        super().__init__(self.message)<|MERGE_RESOLUTION|>--- conflicted
+++ resolved
@@ -3,12 +3,8 @@
 """
 
 from configparser import ConfigParser
-<<<<<<< HEAD
 import os
-from typing import Dict
-=======
 from typing import Union
->>>>>>> 94aece5a
 
 import ansys.common.variableinterop.variable_type as variable_type
 
