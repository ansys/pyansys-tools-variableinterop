--- conflicted
+++ resolved
@@ -11,7 +11,7 @@
 )
 from ansys.common.variableinterop.exceptions import IncompatibleTypesException
 from ansys.common.variableinterop.file_value import FileValue
-from ansys.common.variableinterop.ivariable_visitor import IVariableValueVisitor, T
+from ansys.common.variableinterop.ivariable_visitor import IVariableValueVisitor
 from ansys.common.variableinterop.scalar_values import (
     BooleanValue,
     IntegerValue,
@@ -127,7 +127,7 @@
         raise IncompatibleTypesException(VariableType.STRING_ARRAY, VariableType.INTEGER)
 
     @overrides
-    def visit_file_array(self, value: FileArrayValue) -> T:
+    def visit_file_array(self, value: FileArrayValue) -> IntegerValue:
         raise IncompatibleTypesException(VariableType.FILE_ARRAY, VariableType.INTEGER)
 
 
@@ -140,10 +140,10 @@
     and some conversions are not possible (raises IncompatibleTypesException).
     Parameters
     ----------
-    other the other value to convert to a RealValue.
-    Returns
-    -------
-    The value as a RealValue.
+    other the other value to convert to a IntegerValue.
+    Returns
+    -------
+    The value as a IntegerValue.
     """
     return other.accept(__ToIntegerVisitor())
 
@@ -213,11 +213,7 @@
 
 
 class __ToStringVisitor(IVariableValueVisitor[StringValue]):
-<<<<<<< HEAD
-    """This visitor implementation converts the visited value to a RealValue."""
-=======
     """This visitor implementation converts the visited value to a StringValue."""
->>>>>>> 55008d8e
 
     @overrides
     def visit_integer(self, value: IntegerValue) -> StringValue:
@@ -233,19 +229,11 @@
 
     @overrides
     def visit_string(self, value: StringValue) -> StringValue:
-<<<<<<< HEAD
         return value
-
-    @overrides
-    def visit_file(self, value: FileValue) -> StringValue:
-        raise IncompatibleTypesException(value.variable_type, VariableType.STRING)
-=======
-        return StringValue(value.to_api_string())
 
     @overrides
     def visit_file(self, value: FileValue) -> StringValue:
         raise IncompatibleTypesException(VariableType.FILE, VariableType.STRING)
->>>>>>> 55008d8e
 
     @overrides
     def visit_integer_array(self, value: IntegerArrayValue) -> StringValue:
@@ -263,13 +251,10 @@
     def visit_string_array(self, value: StringArrayValue) -> StringValue:
         return StringValue(value.to_api_string())
 
-<<<<<<< HEAD
     @overrides
     def visit_file_array(self, value: FileValue) -> StringValue:
-        raise IncompatibleTypesException(value.variable_type, VariableType.STRING)
-
-=======
->>>>>>> 55008d8e
+        raise IncompatibleTypesException(VariableType.FILE_ARRAY, VariableType.STRING)
+
 
 def to_string_value(other: IVariableValue) -> StringValue:
     """
