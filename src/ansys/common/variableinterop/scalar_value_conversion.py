"""Definition of scalar value visitors."""

from overrides import overrides

from ansys.common.variableinterop import FileArrayValue
from ansys.common.variableinterop.array_values import (
    BooleanArrayValue,
    IntegerArrayValue,
    RealArrayValue,
    StringArrayValue,
)
from ansys.common.variableinterop.exceptions import IncompatibleTypesException
from ansys.common.variableinterop.file_value import FileValue
from ansys.common.variableinterop.ivariable_visitor import IVariableValueVisitor, T
from ansys.common.variableinterop.scalar_values import (
    BooleanValue,
    IntegerValue,
    RealValue,
    StringValue,
)
from ansys.common.variableinterop.variable_type import VariableType
from ansys.common.variableinterop.variable_value import IVariableValue


class __ToBooleanVisitor(IVariableValueVisitor[bool]):
    """An IVariableValueVisitor which returns a bool equivalent of the \
    object visited."""

    @overrides
    def visit_boolean(self, value: "BooleanValue") -> bool:
        return bool(value)

    @overrides
    def visit_integer(self, value: IntegerValue) -> bool:
        return BooleanValue.int64_to_bool(value)

    @overrides
    def visit_real(self, value: RealValue) -> bool:
        return BooleanValue.float_to_bool(value)

    @overrides
    def visit_string(self, value: StringValue) -> bool:
        return BooleanValue.str_to_bool(value)

    @overrides
    def visit_file(self, value: FileValue) -> bool:
        raise IncompatibleTypesException(value.variable_type, "bool")

    @overrides
    def visit_boolean_array(self, value: BooleanArrayValue) -> bool:
        raise IncompatibleTypesException(value.variable_type, "bool")

    @overrides
    def visit_integer_array(self, value: IntegerArrayValue) -> bool:
        raise IncompatibleTypesException(value.variable_type, "bool")

    @overrides
    def visit_real_array(self, value: RealArrayValue) -> bool:
        raise IncompatibleTypesException(value.variable_type, "bool")

    @overrides
    def visit_string_array(self, value: StringArrayValue) -> bool:
        raise IncompatibleTypesException(value.variable_type, "bool")
<<<<<<< HEAD

    @overrides
    def visit_file_array(self, value: FileArrayValue) -> bool:
        raise IncompatibleTypesException(value.variable_type, "bool")
=======
>>>>>>> bb7364e5


def to_boolean_value(other: IVariableValue) -> BooleanValue:
    """
    Convert the given value to a BooleanValue.

    The conversion is performed according to the type interoperability specifications.
    Note that some conversions are lossy (resulting in a loss of precision)
    and some conversions are not possible (raises IncompatibleTypesException).

    Parameters
    ----------
    other the other value to convert to a BooleanValue.

    Returns
    -------
    The value as a BooleanValue.

    """
<<<<<<< HEAD
    visitor = __ToBooleanVisitor()
    return BooleanValue(other.accept(visitor))
=======
    return BooleanValue(other.accept(__ToBooleanVisitor()))
>>>>>>> bb7364e5


class __ToIntegerVisitor(IVariableValueVisitor[IntegerValue]):
    """This visitor implementation converts the visited value to a RealValue."""

    @overrides
    def visit_integer(self, value: IntegerValue) -> IntegerValue:
        return value

    @overrides
    def visit_real(self, value: RealValue) -> IntegerValue:
        return value.to_int_value()

    @overrides
    def visit_boolean(self, value: BooleanValue) -> IntegerValue:
        return value.to_integer_value()

    @overrides
    def visit_string(self, value: StringValue) -> IntegerValue:
        return IntegerValue.from_api_string(value.to_api_string())

    @overrides
    def visit_file(self, value: FileValue) -> IntegerValue:
        raise IncompatibleTypesException(value.variable_type, VariableType.INTEGER)

    @overrides
    def visit_integer_array(self, value: IntegerArrayValue) -> IntegerValue:
        raise IncompatibleTypesException(VariableType.INTEGER_ARRAY, VariableType.INTEGER)

    @overrides
    def visit_real_array(self, value: RealArrayValue) -> IntegerValue:
        raise IncompatibleTypesException(VariableType.REAL_ARRAY, VariableType.INTEGER)

    @overrides
    def visit_boolean_array(self, value: BooleanArrayValue) -> IntegerValue:
        raise IncompatibleTypesException(VariableType.BOOLEAN_ARRAY, VariableType.INTEGER)

    @overrides
    def visit_string_array(self, value: StringArrayValue) -> IntegerValue:
        raise IncompatibleTypesException(VariableType.STRING_ARRAY, VariableType.INTEGER)

    @overrides
    def visit_file_array(self, value: FileArrayValue) -> T:
        raise IncompatibleTypesException(VariableType.FILE_ARRAY, VariableType.INTEGER)

def to_integer_value(other: IVariableValue) -> IntegerValue:
    """
    Convert the given value to an IntegerValue.

    The conversion is performed according to the type interoperability specifications.
    Note that some conversions are lossy (resulting in a loss of precision)
    and some conversions are not possible (raises IncompatibleTypesException).
    Parameters
    ----------
    other the other value to convert to a IntegerValue.
    Returns
    -------
    The value as a IntegerValue.
    """
    return other.accept(__ToIntegerVisitor())


class __ToRealVisitor(IVariableValueVisitor[RealValue]):
    """This visitor implementation converts the visited value to a RealValue."""

    @overrides
    def visit_integer(self, value: IntegerValue) -> RealValue:
        return value.to_real_value()

    @overrides
    def visit_real(self, value: RealValue) -> RealValue:
        return value

    @overrides
    def visit_boolean(self, value: BooleanValue) -> RealValue:
        return value.to_real_value()

    @overrides
    def visit_string(self, value: StringValue) -> RealValue:
        return RealValue.from_api_string(value.to_api_string())

    @overrides
    def visit_file(self, value: FileValue) -> RealValue:
        raise IncompatibleTypesException(value.variable_type, VariableType.REAL)

    @overrides
    def visit_integer_array(self, value: IntegerArrayValue) -> RealValue:
        raise IncompatibleTypesException(VariableType.INTEGER_ARRAY, VariableType.REAL)

    @overrides
    def visit_real_array(self, value: RealArrayValue) -> RealValue:
        raise IncompatibleTypesException(VariableType.REAL_ARRAY, VariableType.REAL)

    @overrides
    def visit_boolean_array(self, value: BooleanArrayValue) -> RealValue:
        raise IncompatibleTypesException(VariableType.BOOLEAN_ARRAY, VariableType.REAL)

    @overrides
    def visit_string_array(self, value: StringArrayValue) -> RealValue:
        raise IncompatibleTypesException(VariableType.STRING_ARRAY, VariableType.REAL)

    @overrides
    def visit_file_array(self, value: FileArrayValue) -> RealValue:
        raise IncompatibleTypesException(VariableType.FILE_ARRAY, VariableType.REAL)


def to_real_value(other: IVariableValue) -> RealValue:
    """
    Convert the given value to a RealValue.

    The conversion is performed according to the type interoperability specifications.
    Note that some conversions are lossy (resulting in a loss of precision)
    and some conversions are not possible (raises IncompatibleTypesException).

    Parameters
    ----------
    other the other value to convert to a RealValue.

    Returns
    -------
    The value as a RealValue.

    """
    return other.accept(__ToRealVisitor())


<<<<<<< HEAD
class __ToStringVisitor(IVariableValueVisitor[StringValue]):
    """This visitor implementation converts the visited value to a RealValue."""

    @overrides
    def visit_integer(self, value: IntegerValue) -> StringValue:
        return StringValue(value.to_api_string())

    @overrides
    def visit_real(self, value: RealValue) -> StringValue:
        return StringValue(value.to_api_string())

    @overrides
    def visit_boolean(self, value: BooleanValue) -> StringValue:
        return StringValue(value.to_api_string())

    @overrides
    def visit_string(self, value: StringValue) -> StringValue:
        return value

    @overrides
    def visit_file(self, value: FileValue) -> StringValue:
        raise IncompatibleTypesException(value.variable_type, VariableType.STRING)

    @overrides
    def visit_integer_array(self, value: IntegerArrayValue) -> StringValue:
        return StringValue(value.to_api_string())

    @overrides
    def visit_real_array(self, value: RealArrayValue) -> StringValue:
        return StringValue(value.to_api_string())

    @overrides
    def visit_boolean_array(self, value: BooleanArrayValue) -> StringValue:
        return StringValue(value.to_api_string())

    @overrides
    def visit_string_array(self, value: StringArrayValue) -> StringValue:
        return StringValue(value.to_api_string())

    @overrides
    def visit_file_array(self, value: FileValue) -> StringValue:
        raise IncompatibleTypesException(value.variable_type, VariableType.STRING)


=======
>>>>>>> bb7364e5
def to_string_value(other: IVariableValue) -> StringValue:
    """
    Convert the given value to a StringValue.

<<<<<<< HEAD
    The conversion is performed according to the type interoperability
    specifications.

    Parameters
    ----------
    other : IVariableValue
        Value to convert

    Returns
    -------
    StringValue representation of the source value.
    """
    visitor = __ToStringVisitor()
    return other.accept(visitor)
=======
    The conversion is performed according to the type interoperability specifications.
    Note that some conversions are lossy (resulting in a loss of precision)
    and some conversions are not possible (raises IncompatibleTypesException).

    Parameters
    ----------
    other the other value to convert to a StringValue.

    Returns
    -------
    The value as a StringValue.

    """
    return StringValue(other.to_api_string())
>>>>>>> bb7364e5
<|MERGE_RESOLUTION|>--- conflicted
+++ resolved
@@ -61,13 +61,10 @@
     @overrides
     def visit_string_array(self, value: StringArrayValue) -> bool:
         raise IncompatibleTypesException(value.variable_type, "bool")
-<<<<<<< HEAD
 
     @overrides
     def visit_file_array(self, value: FileArrayValue) -> bool:
         raise IncompatibleTypesException(value.variable_type, "bool")
-=======
->>>>>>> bb7364e5
 
 
 def to_boolean_value(other: IVariableValue) -> BooleanValue:
@@ -87,12 +84,7 @@
     The value as a BooleanValue.
 
     """
-<<<<<<< HEAD
-    visitor = __ToBooleanVisitor()
-    return BooleanValue(other.accept(visitor))
-=======
     return BooleanValue(other.accept(__ToBooleanVisitor()))
->>>>>>> bb7364e5
 
 
 class __ToIntegerVisitor(IVariableValueVisitor[IntegerValue]):
@@ -147,10 +139,10 @@
     and some conversions are not possible (raises IncompatibleTypesException).
     Parameters
     ----------
-    other the other value to convert to a IntegerValue.
-    Returns
-    -------
-    The value as a IntegerValue.
+    other the other value to convert to a RealValue.
+    Returns
+    -------
+    The value as a RealValue.
     """
     return other.accept(__ToIntegerVisitor())
 
@@ -219,7 +211,6 @@
     return other.accept(__ToRealVisitor())
 
 
-<<<<<<< HEAD
 class __ToStringVisitor(IVariableValueVisitor[StringValue]):
     """This visitor implementation converts the visited value to a RealValue."""
 
@@ -264,28 +255,10 @@
         raise IncompatibleTypesException(value.variable_type, VariableType.STRING)
 
 
-=======
->>>>>>> bb7364e5
 def to_string_value(other: IVariableValue) -> StringValue:
     """
     Convert the given value to a StringValue.
 
-<<<<<<< HEAD
-    The conversion is performed according to the type interoperability
-    specifications.
-
-    Parameters
-    ----------
-    other : IVariableValue
-        Value to convert
-
-    Returns
-    -------
-    StringValue representation of the source value.
-    """
-    visitor = __ToStringVisitor()
-    return other.accept(visitor)
-=======
     The conversion is performed according to the type interoperability specifications.
     Note that some conversions are lossy (resulting in a loss of precision)
     and some conversions are not possible (raises IncompatibleTypesException).
@@ -299,5 +272,4 @@
     The value as a StringValue.
 
     """
-    return StringValue(other.to_api_string())
->>>>>>> bb7364e5
+    return other.accept(__ToStringVisitor())
