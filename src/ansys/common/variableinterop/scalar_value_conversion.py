--- conflicted
+++ resolved
@@ -2,7 +2,6 @@
 
 from overrides import overrides
 
-from ansys.common.variableinterop import FileArrayValue
 from ansys.common.variableinterop.array_values import (
     BooleanArrayValue,
     IntegerArrayValue,
@@ -65,11 +64,7 @@
 
     @overrides
     def visit_file_array(self, value: FileArrayValue) -> bool:
-<<<<<<< HEAD
-        raise IncompatibleTypesException(value.variable_type, "bool")
-=======
-        raise IncompatibleTypesException(value.variable_type(), "bool")
->>>>>>> fa208262
+        raise IncompatibleTypesException(value.variable_type, "bool")
 
 
 def to_boolean_value(other: IVariableValue) -> BooleanValue:
@@ -133,11 +128,7 @@
 
     @overrides
     def visit_file_array(self, value: FileArrayValue) -> IntegerValue:
-<<<<<<< HEAD
         raise IncompatibleTypesException(VariableType.FILE_ARRAY, VariableType.INTEGER)
-=======
-        raise IncompatibleTypesException(VariableType.FILE_ARRAY, VariableType.INTEGER_ARRAY)
->>>>>>> fa208262
 
 
 def to_integer_value(other: IVariableValue) -> IntegerValue:
@@ -198,11 +189,7 @@
 
     @overrides
     def visit_file_array(self, value: FileArrayValue) -> RealValue:
-<<<<<<< HEAD
         raise IncompatibleTypesException(VariableType.FILE_ARRAY, VariableType.REAL)
-=======
-        raise IncompatibleTypesException(value.variable_type(), VariableType.REAL)
->>>>>>> fa208262
 
 
 def to_real_value(other: IVariableValue) -> RealValue:
@@ -265,11 +252,7 @@
         return StringValue(value.to_api_string())
 
     @overrides
-<<<<<<< HEAD
-    def visit_file_array(self, value: FileValue) -> StringValue:
-=======
-    def visit_file_array(self, value: StringArrayValue) -> StringValue:
->>>>>>> fa208262
+    def visit_file_array(self, value: FileArrayValue) -> StringValue:
         raise IncompatibleTypesException(VariableType.FILE_ARRAY, VariableType.STRING)
 
 
