--- conflicted
+++ resolved
@@ -7,25 +7,17 @@
 definition for more information as to why this pattern is beneficial
 compared to bare switch statements.
 """
-<<<<<<< HEAD
-import ansys.common.variableinterop.boolean_value as boolean
-import ansys.common.variableinterop.boolean_array_value as boolean_array
-import ansys.common.variableinterop.integer_value as integer
-import ansys.common.variableinterop.integer_array_value as integer_array
-import ansys.common.variableinterop.ivariable_type_pseudovisitor as pv_interface
-import ansys.common.variableinterop.real_value as real
-import ansys.common.variableinterop.real_array_value as real_array
-import ansys.common.variableinterop.string_value as string
-import ansys.common.variableinterop.string_array_value as string_array
-=======
 import ansys.common.variableinterop.ivariable_type_pseudovisitor as pv_interface
 from ansys.common.variableinterop.scalar_values import (
     BooleanValue,
+    BooleanArrayValue,
     IntegerValue,
+    IntegerArrayValue,
     RealValue,
+    RealArrayValue,
     StringValue,
+    StringArrayValue,
 )
->>>>>>> 0be7684c
 import ansys.common.variableinterop.variable_value as var_value
 
 
@@ -125,7 +117,7 @@
         -------
         An IntegerArrayValue with a value determined by the specified string.
         """
-        return integer_array.IntegerArrayValue.from_api_string(self._source)
+        return IntegerArrayValue.from_api_string(self._source)
 
     def visit_real_array(self) -> real_array.RealArrayValue:
         """
@@ -135,7 +127,7 @@
         -------
         A RealArrayValue with a value determined by the specified string.
         """
-        return real_array.RealArrayValue.from_api_string(self._source)
+        return RealArrayValue.from_api_string(self._source)
 
     def visit_bool_array(self) -> boolean_array.BooleanArrayValue:
         """
@@ -145,7 +137,7 @@
         -------
         A BooleanArrayValue with a value determined by the specified string.
         """
-        return boolean_array.BooleanArrayValue.from_api_string(self._source)
+        return BooleanArrayValue.from_api_string(self._source)
 
     def visit_string_array(self) -> string_array.StringArrayValue:
         """
@@ -155,7 +147,7 @@
         -------
         A StringArrayValue with a value determined by the specified string.
         """
-        return string_array.StringArrayValue.from_api_string(self._source)
+        return StringArrayValue.from_api_string(self._source)
 
     def visit_file_array(self) -> var_value.IVariableValue:
         """
