--- conflicted
+++ resolved
@@ -8,7 +8,7 @@
 compared to bare switch statements.
 """
 import json
-<<<<<<< HEAD
+from typing import Optional
 
 from ansys.common.variableinterop.array_values import (
     BooleanArrayValue,
@@ -17,14 +17,7 @@
     StringArrayValue,
 )
 import ansys.common.variableinterop.file_scope as file_scope
-=======
-from typing import Optional
-
-import ansys.common.variableinterop.boolean_value as boolean
-import ansys.common.variableinterop.file_scope as file_scope
-import ansys.common.variableinterop.integer_value as integer
 import ansys.common.variableinterop.isave_context as isave_context
->>>>>>> f53904bf
 import ansys.common.variableinterop.ivariable_type_pseudovisitor as pv_interface
 from ansys.common.variableinterop.scalar_values import (
     BooleanValue,
@@ -52,12 +45,8 @@
         source the string from which values should be parsed
         """
         self._source: str = source
-<<<<<<< HEAD
-        self._scope: file_scope.FileScope = fscope
-=======
         self._scope = fscope
         self._save_context = save_context
->>>>>>> f53904bf
 
     def visit_unknown(self):
         """
@@ -132,12 +121,7 @@
             raise NotImplementedError(
                 "Deserializing a file value requires a file scope and save context.")
         else:
-<<<<<<< HEAD
-            return self._scope.from_api_object(json.loads(self._source))
-=======
-            return self._scope.from_api_object(json.load(self._source), self._save_context)
-
->>>>>>> f53904bf
+            return self._scope.from_api_object(json.loads(self._source), self._save_context)
 
     def visit_int_array(self) -> IntegerArrayValue:
         """
