"""Definition of BooleanValue."""
from __future__ import annotations

<<<<<<< HEAD
from typing import TypeVar, Dict
=======
from typing import Dict, TypeVar
>>>>>>> 89d041e9

import numpy as np
from overrides import overrides

<<<<<<< HEAD
import ansys.common.variableinterop.to_bool_visitor as to_bool_visitor
=======
import ansys.common.variableinterop.ivariable_visitor as ivariable_visitor
import ansys.common.variableinterop.real_value as real_value
>>>>>>> 89d041e9
import ansys.common.variableinterop.variable_type as variable_type
import ansys.common.variableinterop.variable_value as variable_value

T = TypeVar("T")


def int64_to_bool(val: np.int64) -> bool:
    """
    Convert a numpy int64 to a bool value per interchange
    specifications.
    """
    return val != 0


def int_to_bool(val: int) -> bool:
    """
    Convert an int to a bool value per interchange specifications.
    """
    return val != 0


def float_to_bool(val: float) -> bool:
    """
    Convert a float value to a bool per interchange specifications.
    """
    return val != 0.0


api_str_to_bool: Dict[str, bool] = {
    'yes': True,
    'y': True,
    'true': True,
    'no': False,
    'n': False,
    'false': False
}
"""
A mapping of acceptable normalized values for API string conversion
to their corresponding bool value.
"""


def str_to_bool(val: str):
    """
    Convert a str to a bool per interchange specifications.
    """
    _value: str = val.strip().lower()
    if _value in api_str_to_bool:
        return api_str_to_bool[_value]
    else:
        try:
            _f_value: float = float(_value)
            return float_to_bool(_f_value)
        except ValueError:
            pass
        raise ValueError


class BooleanValue(variable_value.IVariableValue):
    """
    Wrapper around a boolean value.

    If you want the variable interop standard conversions, use xxxx (TODO)
    """

    import ansys.common.variableinterop.ivariable_visitor as ivariable_visitor

    def __init__(self, source: object = None):
        """
        Construct a BooleanValue from various source types. Supported
        types include:
        None: Constructs a False BooleanValue
        bool or numpy.bool_: Constructs a BooleanValue with the given
            Boolean value.
        IVariableValue: Constructs a BooleanValue per the specification
        Others: raises an exception
        """

        import ansys.common.variableinterop.exceptions as exceptions

        if source is None:
            self.__value: bool = False
        elif isinstance(source, bool):
            self.__value: bool = source
        elif isinstance(source, np.bool_):
            self.__value: bool = bool(source)
        elif isinstance(source, variable_value.IVariableValue):
            self.__value: bool = source.accept(to_bool_visitor.ToBoolVisitor())
        else:
            raise exceptions.IncompatibleTypesException(
                type(source).__name__, variable_type.VariableType.BOOLEAN)

    # equality definition here
    def __eq__(self, other):
        """
        Tests that the two objects are equivalent.
        """
        if isinstance(other, BooleanValue):
            return self.__value == other.__value
        elif isinstance(other, (bool, np.bool_)):
            return self.__value == other
        else:
            # TODO: instead of assuming not equal, should we test
            #  against the Python "falseness" of other?
            return False

    def __bool__(self):
        """
        Return the true-ness or false-ness of this object.
        """
        return self.__value

    def __hash__(self):
        """
        Returns a hash code for this object
        """
        return hash(self.__value)

    T = TypeVar("T")

<<<<<<< HEAD
=======
    @overrides
>>>>>>> 89d041e9
    def accept(self, visitor: ivariable_visitor.IVariableValueVisitor[T]) -> T:
        return visitor.visit_boolean(self)

    @property  # type: ignore
    @overrides
    def variable_type(self) -> variable_type.VariableType:
        return variable_type.VariableType.BOOLEAN

    @overrides
    def to_api_string(self) -> str:
        return str(self)

    __api_str_values: Dict[str, bool] = {
        'yes': True,
        'y': True,
        'true': True,
        'no': False,
        'n': False,
        'false': False
    }
    """
    Defines acceptable normalized values for API string conversion.
    """

    @staticmethod
    def from_api_string(value: str) -> BooleanValue:
        """
        Convert an API string back into a value.

        The conversion is performed according to the type
        interoperability specifications.

        Values which are parseable as floating-point numbers
        are parsed in that manner, then converted to boolean.

        Values which are non-numeric are checked to see if they match
        the following values for True: "true", "yes", or "y"; or the
        following values for False: "false", "no", or "n". The
        comparison is case-insensitive.

        Values not otherwise interpretable result in a ValueError.

        Parameters
        ----------
        value
        The string to convert.
        """
        normalized: str = str.lower(str.strip(value))
        if (normalized in BooleanValue.__api_str_values):
            return BooleanValue(BooleanValue.__api_str_values[normalized])
        else:
            # Try to parse as real, allow exception to bubble up
            real_equiv: real_value.RealValue = real_value.RealValue.from_api_string(normalized)
            return real_equiv.to_boolean_value()

    # to_formatted_string here

    # from_formatted_string here

    @overrides
    def get_modelcenter_type(self) -> str:
        raise NotImplementedError<|MERGE_RESOLUTION|>--- conflicted
+++ resolved
@@ -1,21 +1,13 @@
 """Definition of BooleanValue."""
 from __future__ import annotations
 
-<<<<<<< HEAD
-from typing import TypeVar, Dict
-=======
-from typing import Dict, TypeVar
->>>>>>> 89d041e9
+from typing import TypeVar
 
 import numpy as np
 from overrides import overrides
 
-<<<<<<< HEAD
+import ansys.common.variableinterop.real_value as real_value
 import ansys.common.variableinterop.to_bool_visitor as to_bool_visitor
-=======
-import ansys.common.variableinterop.ivariable_visitor as ivariable_visitor
-import ansys.common.variableinterop.real_value as real_value
->>>>>>> 89d041e9
 import ansys.common.variableinterop.variable_type as variable_type
 import ansys.common.variableinterop.variable_value as variable_value
 
@@ -134,12 +126,6 @@
         """
         return hash(self.__value)
 
-    T = TypeVar("T")
-
-<<<<<<< HEAD
-=======
-    @overrides
->>>>>>> 89d041e9
     def accept(self, visitor: ivariable_visitor.IVariableValueVisitor[T]) -> T:
         return visitor.visit_boolean(self)
 
@@ -199,6 +185,5 @@
 
     # from_formatted_string here
 
-    @overrides
     def get_modelcenter_type(self) -> str:
         raise NotImplementedError