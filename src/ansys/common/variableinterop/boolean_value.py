"""Definition of BooleanValue."""
from __future__ import annotations

<<<<<<< HEAD
import copy
from typing import TypeVar
=======
from typing import Dict, TypeVar
>>>>>>> 60b2a7c8

import numpy as np
from overrides import overrides

import ansys.common.variableinterop.ivariable_visitor as ivariable_visitor
import ansys.common.variableinterop.real_value as real_value
import ansys.common.variableinterop.variable_type as variable_type
import ansys.common.variableinterop.variable_value as variable_value

T = TypeVar("T")


class BooleanValue(np.bool_, variable_value.IVariableValue):
    """
    Wrapper around a boolean value.

    If you want the variable interop standard conversions, use xxxx (TODO)
    """

    # equality definition here

    # hashcode definition here

    @overrides
    def clone(self) -> BooleanValue:
        return copy.deepcopy(self)

    @overrides
    def accept(self, visitor: ivariable_visitor.IVariableValueVisitor[T]) -> T:
        return visitor.visit_boolean(self)

    @property  # type: ignore
    @overrides
    def variable_type(self) -> variable_type.VariableType:
        return variable_type.VariableType.BOOLEAN

    @overrides
    def to_api_string(self) -> str:
        return str(self)

    __api_str_values: Dict[str, bool] = {
        'yes': True,
        'y': True,
        'true': True,
        'no': False,
        'n': False,
        'false': False
    }
    """
    Defines acceptable normalized values for API string conversion.
    """

    @staticmethod
    def from_api_string(value: str) -> BooleanValue:
        """
        Convert an API string back into a value.

        The conversion is performed according to the type
        interoperability specifications.

        Values which are parseable as floating-point numbers
        are parsed in that manner, then converted to boolean.

        Values which are non-numeric are checked to see if they match
        the following values for True: "true", "yes", or "y"; or the
        following values for False: "false", "no", or "n". The
        comparison is case-insensitive.

        Values not otherwise interpretable result in a ValueError.

        Parameters
        ----------
        value
        The string to convert.
        """
        normalized: str = str.lower(str.strip(value))
        if (normalized in BooleanValue.__api_str_values):
            return BooleanValue(BooleanValue.__api_str_values[normalized])
        else:
            # Try to parse as real, allow exception to bubble up
            real_equiv: real_value.RealValue = real_value.RealValue.from_api_string(normalized)
            return real_equiv.to_boolean_value()

    # to_formatted_string here

    # from_formatted_string here

    @overrides
    def get_modelcenter_type(self) -> str:
        raise NotImplementedError<|MERGE_RESOLUTION|>--- conflicted
+++ resolved
@@ -1,12 +1,8 @@
 """Definition of BooleanValue."""
 from __future__ import annotations
 
-<<<<<<< HEAD
 import copy
-from typing import TypeVar
-=======
 from typing import Dict, TypeVar
->>>>>>> 60b2a7c8
 
 import numpy as np
 from overrides import overrides
