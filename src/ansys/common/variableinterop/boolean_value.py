--- conflicted
+++ resolved
@@ -1,11 +1,7 @@
 """Definition of BooleanValue."""
 from __future__ import annotations
 
-<<<<<<< HEAD
-from typing import Dict
-=======
-from typing import TypeVar
->>>>>>> a6d6d01a
+from typing import Dict, TypeVar
 
 import numpy as np
 from overrides import overrides
@@ -72,7 +68,6 @@
 
         Values not otherwise interpretable result in a ValueError.
 
-<<<<<<< HEAD
         Parameters
         ----------
         value
@@ -85,11 +80,10 @@
             # Try to parse as real, allow exception to bubble up
             real_equiv: real_value.RealValue = real_value.RealValue.from_api_string(normalized)
             return real_equiv.to_boolean_value()
-=======
+
     @overrides
     def from_api_string(self, value: str) -> None:
         raise NotImplementedError
->>>>>>> a6d6d01a
 
     # to_formatted_string here
 
