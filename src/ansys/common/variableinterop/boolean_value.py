--- conflicted
+++ resolved
@@ -1,11 +1,7 @@
 """Definition of BooleanValue."""
 from __future__ import annotations
 
-<<<<<<< HEAD
-from typing import Dict
-=======
 from typing import Dict, TypeVar
->>>>>>> 37f1bc14
 
 import numpy as np
 from overrides import overrides
@@ -42,7 +38,6 @@
     def to_api_string(self) -> str:
         return str(self)
 
-<<<<<<< HEAD
     @staticmethod
     def to_real_value(orig: BooleanValue) -> real_value.RealValue:
         """
@@ -68,8 +63,6 @@
         else:
             return real_value.RealValue(0.0)
 
-=======
->>>>>>> 37f1bc14
     __api_str_values: Dict[str, bool] = {
         'yes': True,
         'y': True,
