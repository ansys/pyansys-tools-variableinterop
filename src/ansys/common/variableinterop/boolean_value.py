--- conflicted
+++ resolved
@@ -2,30 +2,17 @@
 from __future__ import annotations
 
 import locale
-<<<<<<< HEAD
 from typing import TYPE_CHECKING, Dict, TypeVar
-=======
-from typing import Dict, TypeVar
->>>>>>> 143de337
 
 import numpy as np
 from overrides import overrides
 
-<<<<<<< HEAD
 if TYPE_CHECKING:
     import ansys.common.variableinterop.to_bool_visitor as to_bool_visitor
 
 import ansys.common.variableinterop.integer_value as integer_value
 import ansys.common.variableinterop.locale_utils as locale_utils
 import ansys.common.variableinterop.real_value as real_value
-=======
-import ansys.common.variableinterop.exceptions as exceptions
-import ansys.common.variableinterop.integer_value as integer_value
-import ansys.common.variableinterop.ivariable_visitor as ivariable_visitor
-import ansys.common.variableinterop.locale_utils as locale_utils
-import ansys.common.variableinterop.real_value as real_value
-import ansys.common.variableinterop.to_bool_visitor as to_bool_visitor
->>>>>>> 143de337
 import ansys.common.variableinterop.variable_type as variable_type
 import ansys.common.variableinterop.variable_value as variable_value
 
@@ -117,7 +104,6 @@
                 source, (float, np.half, np.float16, np.single, np.double, np.longdouble)):
             self.__value: np.bool_ = np.bool_(source != 0.0)
         else:
-            import ansys.common.variableinterop.exceptions as exceptions
             raise exceptions.IncompatibleTypesException(
                 type(source).__name__, variable_type.VariableType.BOOLEAN)
 
