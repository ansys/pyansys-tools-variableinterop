--- conflicted
+++ resolved
@@ -1,23 +1,12 @@
 """Definition of BooleanValue."""
 from __future__ import annotations
 
-<<<<<<< HEAD
 from typing import TypeVar, Dict
-=======
-import locale
-from typing import Dict, TypeVar
->>>>>>> 91e069d8
 
 import numpy as np
 from overrides import overrides
 
-<<<<<<< HEAD
 import ansys.common.variableinterop.to_bool_visitor as to_bool_visitor
-=======
-import ansys.common.variableinterop.ivariable_visitor as ivariable_visitor
-import ansys.common.variableinterop.locale_utils as local_utils
-import ansys.common.variableinterop.real_value as real_value
->>>>>>> 91e069d8
 import ansys.common.variableinterop.variable_type as variable_type
 import ansys.common.variableinterop.variable_value as variable_value
 
@@ -31,7 +20,6 @@
     If you want the variable interop standard conversions, use xxxx (TODO)
     """
 
-<<<<<<< HEAD
     import ansys.common.variableinterop.ivariable_visitor as ivariable_visitor
 
     @staticmethod
@@ -149,10 +137,8 @@
         Return the string representation of this object.
         """
         return str(self.__value)
-=======
-    # hashcode definition here
->>>>>>> 91e069d8
 
+    @overrides
     def accept(self, visitor: ivariable_visitor.IVariableValueVisitor[T]) -> T:
         return visitor.visit_boolean(self)
 
@@ -195,5 +181,6 @@
             locale_name, lambda: locale.format_string("%s", self))
         return result
 
+    @overrides
     def get_modelcenter_type(self) -> str:
         raise NotImplementedError