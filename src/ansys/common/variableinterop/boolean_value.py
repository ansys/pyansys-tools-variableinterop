"""Definition of BooleanValue."""
from __future__ import annotations

<<<<<<< HEAD
import ansys.common.variableinterop.integer_value as integer_value
import ansys.common.variableinterop.real_value as real_value
=======
from typing import TypeVar, Dict

import numpy as np
from overrides import overrides

import ansys.common.variableinterop.to_bool_visitor as to_bool_visitor
import ansys.common.variableinterop.variable_type as variable_type
>>>>>>> 0adf9191
import ansys.common.variableinterop.variable_value as variable_value
import numpy as np
from overrides import overrides
from typing import TYPE_CHECKING, TypeVar, Dict

if TYPE_CHECKING:
    import ansys.common.variableinterop.ivariable_visitor as ivariable_visitor
    import ansys.common.variableinterop.to_bool_visitor as to_bool_visitor
    import ansys.common.variableinterop.variable_type as variable_type


class BooleanValue(variable_value.IVariableValue):
    """
    Wrapper around a boolean value.

    If you want the variable interop standard conversions, use xxxx (TODO)
    """

<<<<<<< HEAD
    __value: bool
=======
    import ansys.common.variableinterop.ivariable_visitor as ivariable_visitor

    @staticmethod
    def int64_to_bool(val: np.int64) -> bool:
        """
        Convert a numpy int64 to a bool value per interchange
        specifications.
        """
        return bool(val != 0)

    @staticmethod
    def int_to_bool(val: int) -> bool:
        """
        Convert an int to a bool value per interchange specifications.
        """
        return bool(val != 0)

    @staticmethod
    def float_to_bool(val: float) -> bool:
        """
        Convert a float value to a bool per interchange specifications.
        """
        return bool(val != 0.0)

    api_str_to_bool: Dict[str, bool] = {
        'yes': True,
        'y': True,
        'true': True,
        'no': False,
        'n': False,
        'false': False
    }
    """
    A mapping of acceptable normalized values for API string conversion
    to their corresponding bool value.
    """

    @staticmethod
    def str_to_bool(val: str) -> bool:
        """
        Convert a str to a bool per interchange specifications.
        """
        _value: str = str.lower(str.strip(val))
        if _value in BooleanValue.api_str_to_bool:
            return BooleanValue.api_str_to_bool[_value]
        else:
            try:
                _f_value: float = float(_value)
                return BooleanValue.float_to_bool(_f_value)
            except ValueError:
                pass
            raise ValueError
>>>>>>> 0adf9191

    def __init__(self, source: object = None):
        """
        Construct a BooleanValue from various source types. Supported
        types include:
        None: Constructs a False BooleanValue
        bool or numpy.bool_: Constructs a BooleanValue with the given
            Boolean value.
        IVariableValue: Constructs a BooleanValue per the specification
        Others: raises an exception
        """
<<<<<<< HEAD
        if source is None:
            self.__value = False
        elif isinstance(source, (bool, np.bool_)):
            self.__value = source
        elif isinstance(source, variable_value.IVariableValue):
            self.__value = source.accept(to_bool_visitor.ToBoolVisitor())
        else:
            raise ValueError
=======

        import ansys.common.variableinterop.exceptions as exceptions

        if source is None:
            self.__value: bool = False
        elif isinstance(source, (bool, np.bool_)):
            self.__value: bool = bool(source)
        elif isinstance(source, variable_value.IVariableValue):
            self.__value: bool = source.accept(to_bool_visitor.ToBoolVisitor())
        elif isinstance(
                source,
                (
                    int, np.byte, np.ubyte, np.short, np.ushort, np.intc,
                    np.uintc, np.int_, np.uint, np.longlong, np.ulonglong
                )):
            self.__value: bool = bool(source != 0)
        elif isinstance(
                source, (float, np.half, np.float16, np.single, np.double, np.longdouble)):
            self.__value: bool = bool(source != 0.0)
        else:
            raise exceptions.IncompatibleTypesException(
                type(source).__name__, variable_type.VariableType.BOOLEAN)
>>>>>>> 0adf9191

    # equality definition here
    def __eq__(self, other):
        """
        Tests that the two objects are equivalent.
        """
        if isinstance(other, BooleanValue):
            return self.__value == other.__value
        elif isinstance(other, (bool, np.bool_)):
            return self.__value == other
        else:
            # TODO: instead of assuming not equal, should we test
            #  against the Python "falseness" of other?
            return False
<<<<<<< HEAD

    def __bool__(self):
        """
        Return the true-ness or false-ness of this object.
        """
        return self.__value

    api_to_bool: Dict[str, bool] = {
        'yes': True,
        'y': True,
        'true': True,
        'no': False,
        'n': False,
        'false': False
    }
    """
    A mapping of acceptable normalized values for API string conversion
    to their corresponding bool value.
    """
=======
>>>>>>> 0adf9191

    def __bool__(self):
        """
        Return the true-ness or false-ness of this object.
        """
        return self.__value

    def __hash__(self):
        """
        Returns a hash code for this object
        """
        return hash(self.__value)

    def __str__(self):
        """
        Return the string representation of this object.
        """
        return str(self.__value)

    @overrides
    def accept(self, visitor: ivariable_visitor.IVariableValueVisitor[T]) -> T:
        return visitor.visit_boolean(self)

    @property  # type: ignore
    @overrides
    def variable_type(self) -> variable_type.VariableType:
        return variable_type.VariableType.BOOLEAN

    @overrides
    def to_api_string(self) -> str:
        return str(self)

    @staticmethod
    def from_api_string(value: str) -> BooleanValue:
        """
        Convert an API string back into a value.

        The conversion is performed according to the type
        interoperability specifications.

        Values which are parseable as floating-point numbers
        are parsed in that manner, then converted to boolean.

        Values which are non-numeric are checked to see if they match
        the following values for True: "true", "yes", or "y"; or the
        following values for False: "false", "no", or "n". The
        comparison is case-insensitive.

        Values not otherwise interpretable result in a ValueError.

        Parameters
        ----------
        value
        The string to convert.
        """
<<<<<<< HEAD
        normalized: str = str.lower(str.strip(value))
        if (normalized in BooleanValue.__api_str_values):
            return BooleanValue(BooleanValue.__api_str_values[normalized])
        else:
            # Try to parse as real, allow exception to bubble up
            real_equiv: real_value.RealValue = real_value.RealValue.from_api_string(normalized)
            return real_equiv.to_boolean_value()

    def to_integer_value(self) -> integer_value.IntegerValue:
        """
        Convert a given BooleanValue to an IntegerValue
        True is converted to 1 and False is converted to 0
        (Note: this is temporarily a static until we can get the
        non-numpy64-bool derived version working, since there's currently no way to actually have
        a BooleanValue instance at the moment).
        Parameters
        ----------
        orig the original BooleanValue
        Returns
        -------
        A RealValue with value representing the original BooleanValue.
        """
        if self:
            return integer_value.IntegerValue(1)
        else:
            return integer_value.IntegerValue(0)
    # to_formatted_string here
=======
        return BooleanValue(BooleanValue.str_to_bool(value))
>>>>>>> 0adf9191

    def to_formatted_string(self, locale_name: str) -> str:
        result: np.str_ = local_utils.LocaleUtils.perform_safe_locale_action(
            locale_name, lambda: locale.format_string("%s", self))
        return result

    @overrides
    def get_modelcenter_type(self) -> str:
        raise NotImplementedError<|MERGE_RESOLUTION|>--- conflicted
+++ resolved
@@ -1,27 +1,17 @@
 """Definition of BooleanValue."""
 from __future__ import annotations
 
-<<<<<<< HEAD
-import ansys.common.variableinterop.integer_value as integer_value
-import ansys.common.variableinterop.real_value as real_value
-=======
 from typing import TypeVar, Dict
 
 import numpy as np
 from overrides import overrides
 
 import ansys.common.variableinterop.to_bool_visitor as to_bool_visitor
+import ansys.common.variableinterop.integer_value as integer_value
 import ansys.common.variableinterop.variable_type as variable_type
->>>>>>> 0adf9191
 import ansys.common.variableinterop.variable_value as variable_value
-import numpy as np
-from overrides import overrides
-from typing import TYPE_CHECKING, TypeVar, Dict
-
-if TYPE_CHECKING:
-    import ansys.common.variableinterop.ivariable_visitor as ivariable_visitor
-    import ansys.common.variableinterop.to_bool_visitor as to_bool_visitor
-    import ansys.common.variableinterop.variable_type as variable_type
+
+T = TypeVar("T")
 
 
 class BooleanValue(variable_value.IVariableValue):
@@ -31,9 +21,6 @@
     If you want the variable interop standard conversions, use xxxx (TODO)
     """
 
-<<<<<<< HEAD
-    __value: bool
-=======
     import ansys.common.variableinterop.ivariable_visitor as ivariable_visitor
 
     @staticmethod
@@ -86,7 +73,6 @@
             except ValueError:
                 pass
             raise ValueError
->>>>>>> 0adf9191
 
     def __init__(self, source: object = None):
         """
@@ -98,16 +84,6 @@
         IVariableValue: Constructs a BooleanValue per the specification
         Others: raises an exception
         """
-<<<<<<< HEAD
-        if source is None:
-            self.__value = False
-        elif isinstance(source, (bool, np.bool_)):
-            self.__value = source
-        elif isinstance(source, variable_value.IVariableValue):
-            self.__value = source.accept(to_bool_visitor.ToBoolVisitor())
-        else:
-            raise ValueError
-=======
 
         import ansys.common.variableinterop.exceptions as exceptions
 
@@ -130,7 +106,6 @@
         else:
             raise exceptions.IncompatibleTypesException(
                 type(source).__name__, variable_type.VariableType.BOOLEAN)
->>>>>>> 0adf9191
 
     # equality definition here
     def __eq__(self, other):
@@ -145,28 +120,6 @@
             # TODO: instead of assuming not equal, should we test
             #  against the Python "falseness" of other?
             return False
-<<<<<<< HEAD
-
-    def __bool__(self):
-        """
-        Return the true-ness or false-ness of this object.
-        """
-        return self.__value
-
-    api_to_bool: Dict[str, bool] = {
-        'yes': True,
-        'y': True,
-        'true': True,
-        'no': False,
-        'n': False,
-        'false': False
-    }
-    """
-    A mapping of acceptable normalized values for API string conversion
-    to their corresponding bool value.
-    """
-=======
->>>>>>> 0adf9191
 
     def __bool__(self):
         """
@@ -222,14 +175,7 @@
         value
         The string to convert.
         """
-<<<<<<< HEAD
-        normalized: str = str.lower(str.strip(value))
-        if (normalized in BooleanValue.__api_str_values):
-            return BooleanValue(BooleanValue.__api_str_values[normalized])
-        else:
-            # Try to parse as real, allow exception to bubble up
-            real_equiv: real_value.RealValue = real_value.RealValue.from_api_string(normalized)
-            return real_equiv.to_boolean_value()
+        return BooleanValue(BooleanValue.str_to_bool(value))
 
     def to_integer_value(self) -> integer_value.IntegerValue:
         """
@@ -249,10 +195,6 @@
             return integer_value.IntegerValue(1)
         else:
             return integer_value.IntegerValue(0)
-    # to_formatted_string here
-=======
-        return BooleanValue(BooleanValue.str_to_bool(value))
->>>>>>> 0adf9191
 
     def to_formatted_string(self, locale_name: str) -> str:
         result: np.str_ = local_utils.LocaleUtils.perform_safe_locale_action(
