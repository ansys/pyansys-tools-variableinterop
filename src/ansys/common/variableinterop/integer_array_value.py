--- conflicted
+++ resolved
@@ -35,13 +35,11 @@
         return super().__new__(cls, shape=shape_, dtype=np.int64)
 
     @overrides
-<<<<<<< HEAD
     def __eq__(self, other):
         return np.array_equal(self, other)
-=======
+
     def clone(self) -> IntegerArrayValue:
         return np.copy(self).view(IntegerArrayValue)
->>>>>>> 72790031
 
     @overrides
     def accept(self, visitor: ivariable_visitor.IVariableValueVisitor[T]) -> T:
