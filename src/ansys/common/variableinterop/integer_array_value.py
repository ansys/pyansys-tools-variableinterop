--- conflicted
+++ resolved
@@ -10,11 +10,8 @@
 import ansys.common.variableinterop.ivariable_visitor as ivariable_visitor
 import ansys.common.variableinterop.real_array_value as real_array_value
 import ansys.common.variableinterop.variable_type as variable_type
-<<<<<<< HEAD
 import ansys.common.variableinterop.variable_value as variable_value
-=======
 from .variable_value import CommonArrayValue
->>>>>>> a3c4743d
 
 T = TypeVar("T")
 
@@ -44,11 +41,7 @@
     def accept(self, visitor: ivariable_visitor.IVariableValueVisitor[T]) -> T:
         return visitor.visit_integer_array(self)
 
-<<<<<<< HEAD
-    @property   # type: ignore
-=======
     @property  # type: ignore
->>>>>>> a3c4743d
     @overrides
     def variable_type(self) -> variable_type.VariableType:
         return variable_type.VariableType.INTEGER_ARRAY
