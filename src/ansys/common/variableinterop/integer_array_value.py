from __future__ import annotations

from typing import TypeVar

import numpy as np
from numpy.typing import NDArray, ArrayLike
from overrides import overrides

import ansys.common.variableinterop.boolean_array_value as boolean_array_value
import ansys.common.variableinterop.ivariable_visitor as ivariable_visitor
import ansys.common.variableinterop.real_array_value as real_array_value
import ansys.common.variableinterop.variable_value as variable_value
import ansys.common.variableinterop.variable_type as variable_type

T = TypeVar("T")


class IntegerArrayValue(NDArray[np.int64], variable_value.IVariableValue):
    """Array of integer values.

    In Python IntegerArrayValue is implemented by extending NumPy's ndarray type. This means that
    they will decay naturally into numpy.ndarray objects when using numpy's array
    operators. It also means that they inherit many of the numpy behaviors, which may be
    slightly different from the behaviors specified in the variable interop standards.
    For example, when converting from real to integer, the value will be floored instead
    of rounded. If you want the variable interop standard conversions, use xxxx (TODO)
    """

    def __new__(cls, shape_: ArrayLike = None, values: ArrayLike = None):
        if values:
            return np.array(values, dtype=np.int64).view(cls)
        return super().__new__(cls, shape=shape_, dtype=np.int64)

    @overrides
    def accept(self, visitor: ivariable_visitor.IVariableValueVisitor[T]) -> T:
        return visitor.visit_integer_array(self)

<<<<<<< HEAD
    @property
    def variable_type(self) -> variable_type.VariableType:
        return variable_type.VariableType.INTEGER_ARRAY

    def to_boolean_array_value(self):
        return np.vectorize(np.bool_)(self).view(boolean_array_value.BooleanArrayValue)
=======
    @property  # type: ignore
    @overrides
    def variable_type(self) -> VariableType:
        return VariableType.INTEGER_ARRAY
>>>>>>> a6d6d01a

    def to_real_array_value(self) -> real_array_value.RealArrayValue:
        return self.astype(np.float64).view(real_array_value.RealArrayValue)

    # TODO: full implementation

    @overrides
    def to_api_string(self) -> str:
        raise NotImplementedError

    @overrides
    def from_api_string(self, value: str) -> None:
        raise NotImplementedError

    @overrides
    def get_modelcenter_type(self) -> str:
        raise NotImplementedError<|MERGE_RESOLUTION|>--- conflicted
+++ resolved
@@ -35,19 +35,13 @@
     def accept(self, visitor: ivariable_visitor.IVariableValueVisitor[T]) -> T:
         return visitor.visit_integer_array(self)
 
-<<<<<<< HEAD
     @property
+    @overrides
     def variable_type(self) -> variable_type.VariableType:
         return variable_type.VariableType.INTEGER_ARRAY
 
     def to_boolean_array_value(self):
         return np.vectorize(np.bool_)(self).view(boolean_array_value.BooleanArrayValue)
-=======
-    @property  # type: ignore
-    @overrides
-    def variable_type(self) -> VariableType:
-        return VariableType.INTEGER_ARRAY
->>>>>>> a6d6d01a
 
     def to_real_array_value(self) -> real_array_value.RealArrayValue:
         return self.astype(np.float64).view(real_array_value.RealArrayValue)
