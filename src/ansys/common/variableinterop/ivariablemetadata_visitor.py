"""Definition of IVariableMetadataVisitor."""
from __future__ import annotations

from abc import ABC, abstractmethod
from typing import TYPE_CHECKING, Generic, TypeVar

if TYPE_CHECKING:
<<<<<<< HEAD
    import ansys.common.variableinterop.scalar_metadata as scalar_metadata
    import ansys.common.variableinterop.array_metadata as array_metadata
=======
    from ansys.common.variableinterop import FileArrayMetadata, FileMetadata
    from ansys.common.variableinterop.array_metadata import (
        BooleanArrayMetadata,
        IntegerArrayMetadata,
        RealArrayMetadata,
        StringArrayMetadata,
    )
    from ansys.common.variableinterop.scalar_metadata import (
        BooleanMetadata,
        IntegerMetadata,
        RealMetadata,
        StringMetadata,
    )
>>>>>>> c0973e36

T = TypeVar("T")


class IVariableMetadataVisitor(ABC, Generic[T]):
    """
    The interface to be implemented to instantiate the visitor pattern.

    Pass an instance to CommonVariableMetadata.accept().
    """

    # Single dispatch would make this prettier, but doesn't work with
    #  class methods until 3.8:
    #  https://docs.python.org/3/library/functools.html#functools.singledispatch

    @abstractmethod
<<<<<<< HEAD
    def visit_integer(self, metadata: scalar_metadata.IntegerValue) -> T:
=======
    def visit_integer(self, metadata: IntegerMetadata) -> T:
>>>>>>> c0973e36
        """
        Will be called if accept is called on an IntegerMetadata.

        Parameters
        ----------
        metadata
            The IntegerMetadata being visited

        Returns
        -------
        T
            The result.
        """
        raise NotImplementedError

    @abstractmethod
<<<<<<< HEAD
    def visit_real(self, metadata: scalar_metadata.RealMetadata) -> T:
=======
    def visit_real(self, metadata: RealMetadata) -> T:
>>>>>>> c0973e36
        """
        Will be called if accept is called on a RealMetadata.

        Parameters
        ----------
        metadata
            The RealMetadata being visited

        Returns
        -------
        T
            The result.
        """
        raise NotImplementedError

    @abstractmethod
<<<<<<< HEAD
    def visit_boolean(self, metadata: scalar_metadata.BooleanMetadata) -> T:
=======
    def visit_boolean(self, metadata: BooleanMetadata) -> T:
>>>>>>> c0973e36
        """
        Will be called if accept is called on a BooleanMetadata.

        Parameters
        ----------
        metadata
            The BooleanMetadata being visited

        Returns
        -------
        T
            The result.
        """
        raise NotImplementedError

    @abstractmethod
<<<<<<< HEAD
    def visit_string(self, metadata: scalar_metadata.StringMetadata) -> T:
=======
    def visit_string(self, metadata: StringMetadata) -> T:
>>>>>>> c0973e36
        """
        Will be called if accept is called on a StringMetadata.

        Parameters
        ----------
        metadata
            The StringMetadata being visited

        Returns
        -------
        T
            The result.
        """
        raise NotImplementedError

    @abstractmethod
<<<<<<< HEAD
    def visit_integer_array(self, metadata: array_metadata.IntegerArrayMetadata) -> T:
=======
    def visit_file(self, metadata: FileMetadata):
        """
        Will be called if accept is called on a FileMetadata.

        Parameters
        ----------
        metadata The FileMetadata being visited

        Returns
        -------
        T
            The result.
        """
        raise NotImplementedError

    @abstractmethod
    def visit_integer_array(self, metadata: IntegerArrayMetadata) -> T:
>>>>>>> c0973e36
        """
        Will be called if accept is called on an IntegerArrayMetaData.

        Parameters
        ----------
        metadata
            The IntegerArrayMetaData being visited.

        Returns
        -------
        T
            The result.
        """
        raise NotImplementedError

    @abstractmethod
<<<<<<< HEAD
    def visit_real_array(self, metadata: array_metadata.RealArrayMetadata) -> T:
=======
    def visit_real_array(self, metadata: RealArrayMetadata) -> T:
>>>>>>> c0973e36
        """
        Will be called if accept is called on a RealArrayMetaData.

        Parameters
        ----------
        metadata
            The RealArrayMetaData being visited.

        Returns
        -------
        T
            The result.
        """
        raise NotImplementedError

    @abstractmethod
<<<<<<< HEAD
    def visit_boolean_array(self, metadata: array_metadata.BooleanArrayMetadata) -> T:
=======
    def visit_boolean_array(self, metadata: BooleanArrayMetadata) -> T:
>>>>>>> c0973e36
        """
        Will be called if accept is called on a BooleanArrayMetaData.

        Parameters
        ----------
        metadata
            The BooleanArrayMetaData being visited.

        Returns
        -------
        The result.
        """
        raise NotImplementedError

    @abstractmethod
<<<<<<< HEAD
    def visit_string_array(self, metadata: array_metadata.StringArrayMetadata) -> T:
=======
    def visit_string_array(self, metadata: StringArrayMetadata) -> T:
>>>>>>> c0973e36
        """
        Will be called if accept is called on a StringArrayMetaData.

        Parameters
        ----------
        metadata
            The StringArrayMetaData being visited.

        Returns
        -------
        T
            The result.
        """
        raise NotImplementedError

    @abstractmethod
    def visit_file_array(self, metadata: FileArrayMetadata):
        """
        Will be called if accept is called on a FileArrayMetadata.

        Parameters
        ----------
        metadata The FileArrayMetadata being visited

        Returns
        -------
        The result.
        """
        raise NotImplementedError<|MERGE_RESOLUTION|>--- conflicted
+++ resolved
@@ -5,10 +5,6 @@
 from typing import TYPE_CHECKING, Generic, TypeVar
 
 if TYPE_CHECKING:
-<<<<<<< HEAD
-    import ansys.common.variableinterop.scalar_metadata as scalar_metadata
-    import ansys.common.variableinterop.array_metadata as array_metadata
-=======
     from ansys.common.variableinterop import FileArrayMetadata, FileMetadata
     from ansys.common.variableinterop.array_metadata import (
         BooleanArrayMetadata,
@@ -22,7 +18,6 @@
         RealMetadata,
         StringMetadata,
     )
->>>>>>> c0973e36
 
 T = TypeVar("T")
 
@@ -39,11 +34,7 @@
     #  https://docs.python.org/3/library/functools.html#functools.singledispatch
 
     @abstractmethod
-<<<<<<< HEAD
-    def visit_integer(self, metadata: scalar_metadata.IntegerValue) -> T:
-=======
     def visit_integer(self, metadata: IntegerMetadata) -> T:
->>>>>>> c0973e36
         """
         Will be called if accept is called on an IntegerMetadata.
 
@@ -60,11 +51,7 @@
         raise NotImplementedError
 
     @abstractmethod
-<<<<<<< HEAD
-    def visit_real(self, metadata: scalar_metadata.RealMetadata) -> T:
-=======
     def visit_real(self, metadata: RealMetadata) -> T:
->>>>>>> c0973e36
         """
         Will be called if accept is called on a RealMetadata.
 
@@ -81,11 +68,7 @@
         raise NotImplementedError
 
     @abstractmethod
-<<<<<<< HEAD
-    def visit_boolean(self, metadata: scalar_metadata.BooleanMetadata) -> T:
-=======
     def visit_boolean(self, metadata: BooleanMetadata) -> T:
->>>>>>> c0973e36
         """
         Will be called if accept is called on a BooleanMetadata.
 
@@ -102,11 +85,7 @@
         raise NotImplementedError
 
     @abstractmethod
-<<<<<<< HEAD
-    def visit_string(self, metadata: scalar_metadata.StringMetadata) -> T:
-=======
     def visit_string(self, metadata: StringMetadata) -> T:
->>>>>>> c0973e36
         """
         Will be called if accept is called on a StringMetadata.
 
@@ -123,9 +102,6 @@
         raise NotImplementedError
 
     @abstractmethod
-<<<<<<< HEAD
-    def visit_integer_array(self, metadata: array_metadata.IntegerArrayMetadata) -> T:
-=======
     def visit_file(self, metadata: FileMetadata):
         """
         Will be called if accept is called on a FileMetadata.
@@ -143,7 +119,6 @@
 
     @abstractmethod
     def visit_integer_array(self, metadata: IntegerArrayMetadata) -> T:
->>>>>>> c0973e36
         """
         Will be called if accept is called on an IntegerArrayMetaData.
 
@@ -160,11 +135,7 @@
         raise NotImplementedError
 
     @abstractmethod
-<<<<<<< HEAD
-    def visit_real_array(self, metadata: array_metadata.RealArrayMetadata) -> T:
-=======
     def visit_real_array(self, metadata: RealArrayMetadata) -> T:
->>>>>>> c0973e36
         """
         Will be called if accept is called on a RealArrayMetaData.
 
@@ -181,11 +152,7 @@
         raise NotImplementedError
 
     @abstractmethod
-<<<<<<< HEAD
-    def visit_boolean_array(self, metadata: array_metadata.BooleanArrayMetadata) -> T:
-=======
     def visit_boolean_array(self, metadata: BooleanArrayMetadata) -> T:
->>>>>>> c0973e36
         """
         Will be called if accept is called on a BooleanArrayMetaData.
 
@@ -196,42 +163,39 @@
 
         Returns
         -------
+        T
+            The result.
+        """
+        raise NotImplementedError
+
+    @abstractmethod
+    def visit_string_array(self, metadata: StringArrayMetadata) -> T:
+        """
+        Will be called if accept is called on a StringArrayMetaData.
+
+        Parameters
+        ----------
+        metadata
+            The StringArrayMetaData being visited.
+
+        Returns
+        -------
+        T
+            The result.
+        """
+        raise NotImplementedError
+
+    @abstractmethod
+    def visit_file_array(self, metadata: FileArrayMetadata):
+        """
+        Will be called if accept is called on a FileArrayMetadata.
+
+        Parameters
+        ----------
+        metadata The FileArrayMetadata being visited
+
+        Returns
+        -------
         The result.
         """
-        raise NotImplementedError
-
-    @abstractmethod
-<<<<<<< HEAD
-    def visit_string_array(self, metadata: array_metadata.StringArrayMetadata) -> T:
-=======
-    def visit_string_array(self, metadata: StringArrayMetadata) -> T:
->>>>>>> c0973e36
-        """
-        Will be called if accept is called on a StringArrayMetaData.
-
-        Parameters
-        ----------
-        metadata
-            The StringArrayMetaData being visited.
-
-        Returns
-        -------
-        T
-            The result.
-        """
-        raise NotImplementedError
-
-    @abstractmethod
-    def visit_file_array(self, metadata: FileArrayMetadata):
-        """
-        Will be called if accept is called on a FileArrayMetadata.
-
-        Parameters
-        ----------
-        metadata The FileArrayMetadata being visited
-
-        Returns
-        -------
-        The result.
-        """
         raise NotImplementedError