"""Definition of RealValue."""
from __future__ import annotations

<<<<<<< HEAD
import copy
=======
from decimal import ROUND_HALF_UP, Decimal
>>>>>>> 60b2a7c8
from typing import TypeVar

import numpy as np
from overrides import overrides

import ansys.common.variableinterop.boolean_value as boolean_value
import ansys.common.variableinterop.integer_value as integer_value
import ansys.common.variableinterop.ivariable_visitor as ivariable_visitor
import ansys.common.variableinterop.variable_type as variable_type
import ansys.common.variableinterop.variable_value as variable_value

T = TypeVar("T")


class RealValue(np.float64, variable_value.IVariableValue):
    """
    Wrapper around a real value.

    In Python RealValue is implemented by extending NumPy's float64 type. This means that
    they will decay naturally into numpy.float64 objects when using numpy's arithmetic
    operators. It also means that they inherit many of the numpy behaviors, which may be
    slightly different from the behaviors specified in the variable interop standards.
    For example, when converting from real to integer, the value will be floored instead
    of rounded. If you want the variable interop standard conversions, use xxxx (TODO)
    """

    # equality definition here

    # hashcode definition here

    __CANONICAL_INF = "Infinity"
    """
    This is the canonical API string representation for infinity.

    from_api_string will accept other values provided they are
    unambiguously infinity.
    """

    __CANONICAL_NEG_INF = "-Infinity"
    """
    This is the canonical API string representation for negative infinity.

    from_api_string will accept other values provided they are
    unambiguously negative infinity.
    """

    __CANONICAL_NAN = "NaN"
    """
    This is the canonical API string representation for NaN.

    from_api_string will accept other values provided they are
    unambiguously NaN.
    """

    @overrides
    def clone(self) -> RealValue:
        return copy.deepcopy(self)

    @overrides
    def accept(self, visitor: ivariable_visitor.IVariableValueVisitor[T]) -> T:
        return visitor.visit_real(self)

    @property  # type: ignore
    @overrides
    def variable_type(self) -> variable_type.VariableType:
        return variable_type.VariableType.REAL

    @overrides
    def to_api_string(self) -> str:
        if np.isnan(self):
            return RealValue.__CANONICAL_NAN
        if np.isposinf(self):
            return RealValue.__CANONICAL_INF
        if np.isneginf(self):
            return RealValue.__CANONICAL_NEG_INF
        return str(self)

    @staticmethod
    def from_api_string(value: str) -> RealValue:
        """
        Convert an API string back into a value.

        Parameters
        ----------
        value
        The string to convert.
        """
        return RealValue(float(value))

    def to_int_value(self) -> integer_value.IntegerValue:
        """
        Convert this RealValue to an IntegerValue.

        The conversion is performed according to the type
        interoperability specifications. The value is rounded to the
        nearest integer, where values with a 5 in the tenths place are
        always rounded away from zero. (Note that this is different
        from the "default" Python rounding behavior.)

        Returns
        -------
        An IntegerValue that is the result of rounding this value
        to the nearest integer (values with a 5 in the tenths place
        are rounded away from zero).
        """
        return integer_value.IntegerValue(Decimal(self).to_integral(ROUND_HALF_UP))

    def to_boolean_value(self) -> boolean_value.BooleanValue:
        """
        Convert this RealValue to a BooleanValue.

        The conversion is performed according to the type
        interoperability specifications. Any value other than exactly 0
        is considered to be 'True'.
        Returns
        -------
        A BooleanValue that is the result of converting this RealValue.
        """
        return boolean_value.BooleanValue(self != 0)

    # to_formatted_string here

    # from_formatted_string here

    @overrides
    def get_modelcenter_type(self) -> str:
        raise NotImplementedError<|MERGE_RESOLUTION|>--- conflicted
+++ resolved
@@ -1,11 +1,8 @@
 """Definition of RealValue."""
 from __future__ import annotations
 
-<<<<<<< HEAD
 import copy
-=======
 from decimal import ROUND_HALF_UP, Decimal
->>>>>>> 60b2a7c8
 from typing import TypeVar
 
 import numpy as np
