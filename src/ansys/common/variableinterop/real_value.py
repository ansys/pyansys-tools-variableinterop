--- conflicted
+++ resolved
@@ -1,11 +1,8 @@
 """Definition of RealValue."""
 from __future__ import annotations
 
-<<<<<<< HEAD
 from decimal import ROUND_HALF_UP, Decimal
-=======
 from typing import TypeVar
->>>>>>> a6d6d01a
 
 import numpy as np
 from overrides import overrides
@@ -35,7 +32,6 @@
 
     # hashcode definition here
 
-<<<<<<< HEAD
     __CANONICAL_INF = "Infinity"
     """
     This is the canonical API string representation for infinity.
@@ -63,10 +59,9 @@
     def accept(
             self, visitor: ivariable_visitor.IVariableValueVisitor[variable_value.T]
     ) -> variable_value.T:
-=======
+
     @overrides
     def accept(self, visitor: ivariable_visitor.IVariableValueVisitor[T]) -> T:
->>>>>>> a6d6d01a
         return visitor.visit_real(self)
 
     @property  # type: ignore
@@ -118,7 +113,6 @@
         """
         Convert this RealValue to a BooleanValue.
 
-<<<<<<< HEAD
         The conversion is performed according to the type
         interoperability specifications. Any value other than exactly 0
         is considered to be 'True'.
@@ -127,11 +121,10 @@
         A BooleanValue that is the result of converting this RealValue.
         """
         return boolean_value.BooleanValue(self != 0)
-=======
+
     @overrides
     def from_api_string(self, value: str) -> None:
         raise NotImplementedError
->>>>>>> a6d6d01a
 
     # to_formatted_string here
 
