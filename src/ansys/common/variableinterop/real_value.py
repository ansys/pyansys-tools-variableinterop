--- conflicted
+++ resolved
@@ -1,12 +1,9 @@
 """Definition of RealValue."""
 from __future__ import annotations
 
-<<<<<<< HEAD
 import locale
-=======
 from decimal import ROUND_HALF_UP, Decimal
 from typing import TypeVar
->>>>>>> 37f1bc14
 
 import numpy as np
 from overrides import overrides
@@ -33,11 +30,6 @@
     of rounded. If you want the variable interop standard conversions, use xxxx (TODO)
     """
 
-<<<<<<< HEAD
-    def accept(
-            self, visitor: ivariable_visitor.IVariableValueVisitor[variable_value.T]
-    ) -> variable_value.T:
-=======
     # equality definition here
 
     # hashcode definition here
@@ -68,7 +60,6 @@
 
     @overrides
     def accept(self, visitor: ivariable_visitor.IVariableValueVisitor[T]) -> T:
->>>>>>> 37f1bc14
         return visitor.visit_real(self)
 
     @property  # type: ignore
