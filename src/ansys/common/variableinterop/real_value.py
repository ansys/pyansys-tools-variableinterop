"""Definition of RealValue."""
from __future__ import annotations

import locale
from decimal import ROUND_HALF_UP, Decimal
from typing import TypeVar

import numpy as np
from overrides import overrides

import ansys.common.variableinterop.boolean_value as boolean_value
import ansys.common.variableinterop.integer_value as integer_value
<<<<<<< HEAD
=======
import ansys.common.variableinterop.ivariable_visitor as ivariable_visitor
import ansys.common.variableinterop.locale_utils as local_utils
>>>>>>> 91e069d8
import ansys.common.variableinterop.variable_type as variable_type
import ansys.common.variableinterop.variable_value as variable_value

T = TypeVar("T")


class RealValue(np.float64, variable_value.IVariableValue):
    """
    Wrapper around a real value.

    In Python RealValue is implemented by extending NumPy's float64 type. This means that
    they will decay naturally into numpy.float64 objects when using numpy's arithmetic
    operators. It also means that they inherit many of the numpy behaviors, which may be
    slightly different from the behaviors specified in the variable interop standards.
    For example, when converting from real to integer, the value will be floored instead
    of rounded. If you want the variable interop standard conversions, use xxxx (TODO)
    """

    import ansys.common.variableinterop.ivariable_visitor as ivariable_visitor

    # equality definition here

    # hashcode definition here

    __CANONICAL_INF = "Infinity"
    """
    This is the canonical API string representation for infinity.

    from_api_string will accept other values provided they are
    unambiguously infinity.
    """

    __CANONICAL_NEG_INF = "-Infinity"
    """
    This is the canonical API string representation for negative infinity.

    from_api_string will accept other values provided they are
    unambiguously negative infinity.
    """

    __CANONICAL_NAN = "NaN"
    """
    This is the canonical API string representation for NaN.

    from_api_string will accept other values provided they are
    unambiguously NaN.
    """

    @overrides
    def accept(self, visitor: ivariable_visitor.IVariableValueVisitor[T]) -> T:
        return visitor.visit_real(self)

    @property  # type: ignore
    @overrides
    def variable_type(self) -> variable_type.VariableType:
        return variable_type.VariableType.REAL

    @overrides
    def to_api_string(self) -> str:
        return str(self)

    def __str__(self) -> str:
        if np.isnan(self):
            return RealValue.__CANONICAL_NAN
        if np.isposinf(self):
            return RealValue.__CANONICAL_INF
        if np.isneginf(self):
            return RealValue.__CANONICAL_NEG_INF
        return np.float64.__str__(self)

    @staticmethod
    def from_api_string(value: str) -> RealValue:
        """
        Convert an API string back into a value.

        Parameters
        ----------
        value
        The string to convert.
        """
        return RealValue(float(value))

    def to_int_value(self) -> integer_value.IntegerValue:
        """
        Convert this RealValue to an IntegerValue.

        The conversion is performed according to the type
        interoperability specifications. The value is rounded to the
        nearest integer, where values with a 5 in the tenths place are
        always rounded away from zero. (Note that this is different
        from the "default" Python rounding behavior.)

        Returns
        -------
        An IntegerValue that is the result of rounding this value
        to the nearest integer (values with a 5 in the tenths place
        are rounded away from zero).
        """
        return integer_value.IntegerValue(Decimal(self).to_integral(ROUND_HALF_UP))

    def to_boolean_value(self) -> boolean_value.BooleanValue:
        """
        Convert this RealValue to a BooleanValue.

        The conversion is performed according to the type
        interoperability specifications. Any value other than exactly 0
        is considered to be 'True'.
        Returns
        -------
        A BooleanValue that is the result of converting this RealValue.
        """
        return boolean_value.BooleanValue(self != 0)

    def to_formatted_string(self, locale_name: str) -> str:
        result: np.str_ = local_utils.LocaleUtils.perform_safe_locale_action(
            locale_name, lambda: locale.format_string("%.15G", self))
        return result

    def get_modelcenter_type(self) -> str:
        raise NotImplementedError<|MERGE_RESOLUTION|>--- conflicted
+++ resolved
@@ -10,11 +10,7 @@
 
 import ansys.common.variableinterop.boolean_value as boolean_value
 import ansys.common.variableinterop.integer_value as integer_value
-<<<<<<< HEAD
-=======
-import ansys.common.variableinterop.ivariable_visitor as ivariable_visitor
 import ansys.common.variableinterop.locale_utils as local_utils
->>>>>>> 91e069d8
 import ansys.common.variableinterop.variable_type as variable_type
 import ansys.common.variableinterop.variable_value as variable_value
 
@@ -133,5 +129,6 @@
             locale_name, lambda: locale.format_string("%.15G", self))
         return result
 
+    @overrides
     def get_modelcenter_type(self) -> str:
         raise NotImplementedError