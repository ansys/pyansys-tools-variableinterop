"""Definition of RealValue."""
from __future__ import annotations

<<<<<<< HEAD
from decimal import ROUND_HALF_UP, Decimal
=======
from typing import TypeVar
>>>>>>> d01bc45d

import numpy as np

import ansys.common.variableinterop.boolean_value as boolean_value
import ansys.common.variableinterop.integer_value as integer_value
import ansys.common.variableinterop.ivariable_visitor as ivariable_visitor
import ansys.common.variableinterop.variable_type as variable_type
import ansys.common.variableinterop.variable_value as variable_value


class RealValue(np.float64, variable_value.IVariableValue):
    """
    Wrapper around a real value.

    In Python RealValue is implemented by extending NumPy's float64 type. This means that
    they will decay naturally into numpy.float64 objects when using numpy's arithmetic
    operators. It also means that they inherit many of the numpy behaviors, which may be
    slightly different from the behaviors specified in the variable interop standards.
    For example, when converting from real to integer, the value will be floored instead
    of rounded. If you want the variable interop standard conversions, use xxxx (TODO)
    """

    # equality definition here

    # hashcode definition here

<<<<<<< HEAD
    __CANONICAL_INF = "Infinity"
    """
    This is the canonical API string representation for infinity.

    from_api_string will accept other values provided they are
    unambiguously infinity.
    """

    __CANONICAL_NEG_INF = "-Infinity"
    """
    This is the canonical API string representation for negative infinity.

    from_api_string will accept other values provided they are
    unambiguously negative infinity.
    """

    __CANONICAL_NAN = "NaN"
    """
    This is the canonical API string representation for NaN.

    from_api_string will accept other values provided they are
    unambiguously NaN.
    """

    def accept(
            self, visitor: ivariable_visitor.IVariableValueVisitor[variable_value.T]
    ) -> variable_value.T:
=======
    T = TypeVar("T")

    def accept(self, visitor: ivariable_visitor.IVariableValueVisitor[T]) -> T:
>>>>>>> d01bc45d
        return visitor.visit_real(self)

    @property
    def variable_type(self) -> variable_type.VariableType:
        return variable_type.VariableType.REAL

    def to_api_string(self) -> str:
        if np.isnan(self):
            return RealValue.__CANONICAL_NAN
        if np.isposinf(self):
            return RealValue.__CANONICAL_INF
        if np.isneginf(self):
            return RealValue.__CANONICAL_NEG_INF
        return str(self)

    @staticmethod
    def from_api_string(value: str) -> RealValue:
        """
        Convert an API string back into a value.

        Parameters
        ----------
        value
        The string to convert.
        """
        return RealValue(float(value))

    def to_int_value(self) -> integer_value.IntegerValue:
        """
        Convert this RealValue to an IntegerValue.

        The conversion is performed according to the type
        interoperability specifications. The value is rounded to the
        nearest integer, where values with a 5 in the tenths place are
        always rounded away from zero. (Note that this is different
        from the "default" Python rounding behavior.)

        Returns
        -------
        An IntegerValue that is the result of rounding this value
        to the nearest integer (values with a 5 in the tenths place
        are rounded away from zero).
        """
        return integer_value.IntegerValue(Decimal(self).to_integral(ROUND_HALF_UP))

    def to_boolean_value(self) -> boolean_value.BooleanValue:
        """
        Convert this RealValue to a BooleanValue.

        The conversion is performed according to the type
        interoperability specifications. Any value other than exactly 0
        is considered to be 'True'.
        Returns
        -------
        A BooleanValue that is the result of converting this RealValue.
        """
        return boolean_value.BooleanValue(self != 0)

    # to_formatted_string here

    # from_formatted_string here

    def get_modelcenter_type(self) -> str:
        raise NotImplementedError<|MERGE_RESOLUTION|>--- conflicted
+++ resolved
@@ -1,11 +1,8 @@
 """Definition of RealValue."""
 from __future__ import annotations
 
-<<<<<<< HEAD
 from decimal import ROUND_HALF_UP, Decimal
-=======
 from typing import TypeVar
->>>>>>> d01bc45d
 
 import numpy as np
 
@@ -32,7 +29,6 @@
 
     # hashcode definition here
 
-<<<<<<< HEAD
     __CANONICAL_INF = "Infinity"
     """
     This is the canonical API string representation for infinity.
@@ -57,14 +53,9 @@
     unambiguously NaN.
     """
 
-    def accept(
-            self, visitor: ivariable_visitor.IVariableValueVisitor[variable_value.T]
-    ) -> variable_value.T:
-=======
     T = TypeVar("T")
 
     def accept(self, visitor: ivariable_visitor.IVariableValueVisitor[T]) -> T:
->>>>>>> d01bc45d
         return visitor.visit_real(self)
 
     @property
