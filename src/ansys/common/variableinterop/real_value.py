"""Definition of RealValue."""
from __future__ import annotations

from decimal import ROUND_HALF_UP, Decimal
import locale
from typing import TypeVar

import numpy as np
from overrides import overrides

import ansys.common.variableinterop.boolean_value as boolean_value
import ansys.common.variableinterop.integer_value as integer_value
import ansys.common.variableinterop.locale_utils as local_utils
import ansys.common.variableinterop.variable_type as variable_type
import ansys.common.variableinterop.variable_value as variable_value

T = TypeVar("T")


class RealValue(np.float64, variable_value.IVariableValue):
    """
    Wrapper around a real value.

    In Python RealValue is implemented by extending NumPy's float64 type. This means that
    they will decay naturally into numpy.float64 objects when using numpy's arithmetic
    operators. It also means that they inherit many of the numpy behaviors, which may be
    slightly different from the behaviors specified in the variable interop standards.
    For example, when converting from real to integer, the value will be floored instead
    of rounded. If you want the variable interop standard conversions, use xxxx (TODO)
    """

    import ansys.common.variableinterop.ivariable_visitor as ivariable_visitor

    # equality definition here
<<<<<<< HEAD
    # hashcode definition here
=======
>>>>>>> e432f1d0

    __CANONICAL_INF = "Infinity"
    """
    This is the canonical API string representation for infinity.

    from_api_string will accept other values provided they are
    unambiguously infinity.
    """

    __CANONICAL_NEG_INF = "-Infinity"
    """
    This is the canonical API string representation for negative infinity.

    from_api_string will accept other values provided they are
    unambiguously negative infinity.
    """

    __CANONICAL_NAN = "NaN"
    """
    This is the canonical API string representation for NaN.

    from_api_string will accept other values provided they are
    unambiguously NaN.
    """

    @overrides
    def accept(self, visitor: ivariable_visitor.IVariableValueVisitor[T]) -> T:
        return visitor.visit_real(self)

    @property  # type: ignore
    @overrides
    def variable_type(self) -> variable_type.VariableType:
        return variable_type.VariableType.REAL

    @overrides
    def to_api_string(self) -> str:
        return str(self)

    def __str__(self) -> str:
        if np.isnan(self):
            return RealValue.__CANONICAL_NAN
        if np.isposinf(self):
            return RealValue.__CANONICAL_INF
        if np.isneginf(self):
            return RealValue.__CANONICAL_NEG_INF
        return np.float64.__str__(self)

    @staticmethod
    def from_api_string(value: str) -> RealValue:
        """
        Convert an API string back into a value.

        Parameters
        ----------
        value
        The string to convert.
        """
        return RealValue(float(value))

    def to_int_value(self) -> integer_value.IntegerValue:
        """
        Convert this RealValue to an IntegerValue.

        The conversion is performed according to the type
        interoperability specifications. The value is rounded to the
        nearest integer, where values with a 5 in the tenths place are
        always rounded away from zero. (Note that this is different
        from the "default" Python rounding behavior.)

        Returns
        -------
        An IntegerValue that is the result of rounding this value
        to the nearest integer (values with a 5 in the tenths place
        are rounded away from zero).
        """
        return integer_value.IntegerValue(Decimal(self).to_integral(ROUND_HALF_UP))

    def to_boolean_value(self) -> boolean_value.BooleanValue:
        """
        Convert this RealValue to a BooleanValue.

        The conversion is performed according to the type
        interoperability specifications. Any value other than exactly 0
        is considered to be 'True'.
        Returns
        -------
        A BooleanValue that is the result of converting this RealValue.
        """
        return boolean_value.BooleanValue(self != 0)

    def to_formatted_string(self, locale_name: str) -> str:
        result: np.str_ = local_utils.LocaleUtils.perform_safe_locale_action(
            locale_name, lambda: locale.format_string("%.15G", self))
        return result

    @overrides
    def get_modelcenter_type(self) -> str:
        raise NotImplementedError<|MERGE_RESOLUTION|>--- conflicted
+++ resolved
@@ -32,10 +32,6 @@
     import ansys.common.variableinterop.ivariable_visitor as ivariable_visitor
 
     # equality definition here
-<<<<<<< HEAD
-    # hashcode definition here
-=======
->>>>>>> e432f1d0
 
     __CANONICAL_INF = "Infinity"
     """
