--- conflicted
+++ resolved
@@ -31,10 +31,6 @@
     """
 
     # equality definition here
-<<<<<<< HEAD
-    # hashcode definition here
-=======
->>>>>>> a3c4743d
 
     __CANONICAL_INF = "Infinity"
     """
