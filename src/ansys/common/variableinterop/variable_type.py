--- conflicted
+++ resolved
@@ -71,7 +71,6 @@
         }
         return class_map[self]
 
-<<<<<<< HEAD
     @staticmethod
     def from_string(s: str) -> Enum:
         inp = s.strip()
@@ -97,7 +96,7 @@
             if inp not in str_to_vartype_map.keys():
                 inp = 'unknown'
             return str_to_vartype_map[inp]
-=======
+            
     def get_default_value(self) -> IVariableValue:
         """
         Construct the default value for this type.
@@ -217,5 +216,4 @@
                 pass
 
         visitor = __DefaultMetadataVisitor()
-        return vartype_accept(visitor, self)
->>>>>>> 6296bbc5
+        return vartype_accept(visitor, self)