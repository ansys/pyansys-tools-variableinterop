--- conflicted
+++ resolved
@@ -2,20 +2,13 @@
 Tests for the type coercion module
 """
 from abc import ABC, abstractmethod
-<<<<<<< HEAD
-=======
 from typing import Any, Optional, Tuple, Type
 
->>>>>>> ac8eb867
 import numpy
 import pytest
-from typing import Any, Optional, Tuple
 from test_utils import _create_exception_context
 
 from ansys.common.variableinterop import (
-<<<<<<< HEAD
-    BooleanValue, IntegerValue, implicit_coerce, IVariableValue, RealValue, StringValue)
-=======
     BooleanValue,
     IntegerValue,
     IVariableValue,
@@ -23,7 +16,6 @@
     StringValue,
     implicit_coerce,
 )
->>>>>>> ac8eb867
 
 
 class IDummy(ABC):
@@ -255,7 +247,7 @@
     ],
 )
 def test_coerce_integer_value(
-        source: Any, expect: IVariableValue, expect_exception: BaseException
+        source: Any, expect: IVariableValue, expect_exception: Type[BaseException]
 ) -> None:
     """
     Tests implicit_coerce decorator when calling a function declared to accept IntegerValue
@@ -302,7 +294,7 @@
     ],
 )
 def test_coerce_string_value(
-        source: Any, expect: IVariableValue, expect_exception: BaseException
+        source: Any, expect: IVariableValue, expect_exception: Type[BaseException]
 ) -> None:
     """
     Tests implicit_coerce decorator when calling a function declared to accept StringValue
@@ -372,7 +364,7 @@
     ],
 )
 def test_coerce_boolean_value(
-        source: Any, expect: IVariableValue, expect_exception: BaseException
+        source: Any, expect: IVariableValue, expect_exception: Type[BaseException]
 ) -> None:
     """
     Tests implicit_coerce decorator when calling a function declared to accept BooleanValue
