--- conflicted
+++ resolved
@@ -23,19 +23,6 @@
     assert instance == expect_equality
 
 
-<<<<<<< HEAD
-def test_clone() -> None:
-    """Verifies that clone returns a new StringValue with the same value."""
-    # Setup
-    sut: StringValue = StringValue("word")
-
-    # SUT
-    result: StringValue = sut.clone()
-
-    # Verification
-    assert result is not sut
-    assert result == "word"
-=======
 @pytest.mark.parametrize(
     "source,expected_value",
     [
@@ -96,4 +83,16 @@
     # Verify
     assert type(result) is str
     assert result == expected_value
->>>>>>> 60b2a7c8
+
+
+def test_clone() -> None:
+    """Verifies that clone returns a new StringValue with the same value."""
+    # Setup
+    sut: StringValue = StringValue("word")
+
+    # SUT
+    result: StringValue = sut.clone()
+
+    # Verification
+    assert result is not sut
+    assert result == "word"