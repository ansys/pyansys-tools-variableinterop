from typing import Any

import numpy
import pytest
from test_utils import _create_exception_context

<<<<<<< HEAD
from ansys.common.variableinterop import IntegerValue, RealValue
=======
from ansys.common.variableinterop import (
    IntegerValue,
    IVariableValue,
    BooleanValue,
    RealValue,
    StringValue,
    to_integer_value,
)
>>>>>>> 94aece5a


@pytest.mark.parametrize(
    "arg,expect_equality,expect_exception",
    [
        pytest.param(0, numpy.int64(0), None, id="zero"),
        pytest.param(1, numpy.int64(1), None, id="one"),
        pytest.param(-1, numpy.int64(-1), None, id="negative-one"),
        pytest.param(9223372036854775807, numpy.int64(9223372036854775807), None, id="max"),
        pytest.param(-9223372036854775808, numpy.int64(-9223372036854775808), None, id="min"),
        pytest.param(9223372036854775808, None, OverflowError, id="max+1"),
        pytest.param(-9223372036854775809, None, OverflowError, id="min-1"),
        pytest.param(1.4, numpy.int64(1), None, id="1.4-to-1"),

        # TODO: Should we override the numpy behavior for any of these cases?
        pytest.param(None, None, TypeError, id="None"),
        pytest.param(1.6, numpy.int64(1), None, id="1.6-to-1"),
        pytest.param(True, numpy.int64(1), None, id="True-to-1"),
        pytest.param(False, numpy.int64(0), None, id="False-to-0"),

        # TODO: Should we support string representations at all?
        # Should we pass-through to numpy, mimic fromAPIString, mimic fromFormattedString?
        pytest.param('some garbage text', None, ValueError, id="garbage-text"),
        pytest.param('-1', numpy.int64(-1), None, id="negative-one-text"),
        pytest.param('1', numpy.int64(1), None, id="one-text"),
    ])
def test_construct(arg: Any, expect_equality: numpy.int64, expect_exception: BaseException) -> None:
    """Verify that __init__ for IntegerValue correctly instantiates the superclass data."""
    with _create_exception_context(expect_exception):
        instance = IntegerValue(arg)

        if expect_exception is None:
            assert instance == expect_equality


@pytest.mark.parametrize(
    "source,expected_result",
    [
        pytest.param('0', IntegerValue(0), id='zero'),
        pytest.param('1', IntegerValue(1), id='one'),
        pytest.param('-1', IntegerValue(-1), id='negative one'),
        pytest.param('+42', IntegerValue(42), id='explicit positive'),
        pytest.param('8675309', IntegerValue(8675309), id='larger'),
        pytest.param('047', IntegerValue(47), id='leading zero'),
        pytest.param('1.2E2', IntegerValue(120), id='scientific notation, whole'),
        pytest.param('-1.2E2', IntegerValue(-120), id='scientific notation, whole, negative'),
        pytest.param('1.2e+2', IntegerValue(120),
                     id='scientific notation, lowercase e, explicit positive exponent'),
        pytest.param('\t\n\r 8675309', IntegerValue(8675309), id='leading whitespace'),
        pytest.param('8675309 \t\n\r', IntegerValue(8675309), id='trailing whitespace'),
        pytest.param('\r\n\t 8675309 \t\n\r', IntegerValue(8675309),
                     id='leading and trailing whitespace'),
        pytest.param('9223372036854775807', IntegerValue(9223372036854775807),
                     id='max 64 bit'),
        pytest.param('-9223372036854775808', IntegerValue(-9223372036854775808),
                     id='min 64 bit'),
        pytest.param('9.223372036854775200E+18', IntegerValue(9223372036854774784),
                     id='largest float'),
        pytest.param('-9.223372036854776000E+18', IntegerValue(-9223372036854775808),
                     id='smallest float'),
        # non-integral numbers with decimals should be rounded
        pytest.param('1.5', IntegerValue(2), id='rounding, to even'),
        # rounding should occur away from zero, not to the nearest even
        pytest.param('2.5', IntegerValue(3), id='rounding, to odd'),
        # rounding should occur away from zero, not strictly up
        pytest.param('-1.5', IntegerValue(-2), id='rounding, to odd, negative'),
        # rounding should occur away from zero, not to the nearest even
        pytest.param('-2.5', IntegerValue(-3), id='rounding, to even, negative')
    ]
)
def test_from_api_string_valid(source: str, expected_result: IntegerValue) -> None:
    """
    Verify that valid cases work on IntegerValue.from_api_string

    Parameters
    ----------
    source the string to parse
    expected_result the expected result
    """
    # Execute
    result: IntegerValue = IntegerValue.from_api_string(source)

    # Verify
    assert isinstance(result, IntegerValue)
    assert result == expected_result


@pytest.mark.parametrize(
    "source,expected_exception",
    [
        pytest.param('complete garbage', ValueError, id="complete garbage"),
        pytest.param('', ValueError, id="empty string"),
        pytest.param('    ', ValueError, id="whitespace only"),
        pytest.param('2.2.2', ValueError, id="too many decimals"),
        pytest.param('9.223372036854775300E+18', OverflowError, id="valid float over max int"),
        pytest.param('-9.223372036854777700E+18', OverflowError, id="valid float under max int"),
        pytest.param('1.7976931348623157e+309', OverflowError, id="over max float64"),
        pytest.param('-1.7976931348623157e+309', OverflowError, id="under min float64"),
        pytest.param('47b', ValueError, id="extra characters"),
        pytest.param('NaN', ValueError, id="NaN"),
        pytest.param('Infinity', ValueError, id="Infinity"),
        pytest.param('-Infinity', ValueError, id="negative Infinity"),
        pytest.param('inf', ValueError, id="inf"),
        pytest.param('-inf', ValueError, id="negative inf"),
        pytest.param(None, TypeError, id="None"),
    ],
)
def test_from_api_string_invalid(source: str, expected_exception: IntegerValue) -> None:
    """
    Verify that invalid cases raise on IntegerValue.from_api_string
    Parameters
    ----------
    source the string to parse
    expected_exception the exception to expect
    """
    with _create_exception_context(expected_exception):
        result: IntegerValue = IntegerValue.from_api_string(source)


@pytest.mark.parametrize(
    'source,expected_result',
    [
        pytest.param(IntegerValue(0), '0', id='zero'),
        pytest.param(IntegerValue(1), '1', id='one'),
        pytest.param(IntegerValue(-1), '-1', id='negative one'),
        pytest.param(IntegerValue(8675309), '8675309', id='longer'),
        pytest.param(IntegerValue(-8675309), '-8675309', id='negative, longer'),
        pytest.param(IntegerValue(9223372036854775807), '9223372036854775807', id='max 64 bit'),
        pytest.param(IntegerValue(-9223372036854775808), '-9223372036854775808', id='min 64 bit'),
    ]
)
def test_to_api_string(source: IntegerValue, expected_result: str):
    """
    Verify that to_api_string for IntegerValue works correctly for valid cases.
    Parameters
    ----------
    source the original IntegerValue
    expected_value the expected API string
    """
    # Execute
    result: str = source.to_api_string()

    # Verify
    assert type(result) is str
    assert result == expected_result

<<<<<<< HEAD

@pytest.mark.parametrize(
    'source,expected_result',
    [
        pytest.param(IntegerValue(0), RealValue(0.0), id='zero'),
        pytest.param(IntegerValue(1), RealValue(1.0), id='one'),
        pytest.param(IntegerValue(-1), RealValue(-1.0), id='negative one'),
        pytest.param(IntegerValue(8675309), RealValue(8675309.0), id='larger'),
        pytest.param(IntegerValue(-8675309), RealValue(-8675309.0), id='larger negative'),
        pytest.param(IntegerValue(4503599627370495), RealValue(4503599627370495.0),
                     id='max 52-bit mantissa'),
        pytest.param(IntegerValue(-4503599627370496), RealValue(-4503599627370496.0),
                     id='min 52-bit mantissa'),
        pytest.param(IntegerValue(9223372036854775807), RealValue(9.223372036854776e+18),
                     id='max 64 bit'),
        pytest.param(IntegerValue(-9223372036854775808), RealValue(-9.223372036854776e+18),
                     id='min 64 bit'),
    ],
)
def test_to_real_value(source: IntegerValue, expected_result: RealValue) -> None:
    """
    Verify that conversions to RealValue work correctly.

    Parameters
    ----------
    source the original IntegerValue
    expected_result the expected RealValue
    """
    # Execute
    result: RealValue = source.to_real_value()

    # Verify
    assert type(result) is RealValue
    assert result == expected_result
=======
@pytest.mark.parametrize(
    'source,expected_result',
    [
        pytest.param(RealValue(0.0), IntegerValue(0), id="0.0 to 0"),
        pytest.param(RealValue(1.0), IntegerValue(1), id="1.0 to 1"),
        pytest.param(RealValue(1.45), IntegerValue(1), id="1.45 to 1"),
        pytest.param(RealValue(1.49), IntegerValue(1), id="1.49 to 1"),
        pytest.param(RealValue(1.5), IntegerValue(2), id="1.5 to 2"),
        pytest.param(RealValue(1.7), IntegerValue(2), id="1.7 to 2"),
        pytest.param(RealValue(2.1), IntegerValue(2), id="2.1 to 2"),
        pytest.param(RealValue(2.5), IntegerValue(3), id="2.5 to 2"),
        pytest.param(RealValue(2.7), IntegerValue(3), id="2.7 to 2"),
        pytest.param(RealValue(-1.0), IntegerValue(-1), id="-1.0 to -1"),
        pytest.param(RealValue(-1.45), IntegerValue(-1), id="-1.45 to -1"),
        pytest.param(RealValue(-1.49), IntegerValue(-1), id="-1.49 to -1"),
        pytest.param(RealValue(-1.5), IntegerValue(-2), id="-1.5 to -2"),
        pytest.param(RealValue(-1.7), IntegerValue(-2), id="-1.7 to -2"),
        pytest.param(RealValue(-2.1), IntegerValue(-2), id="-2.1 to -2"),
        pytest.param(RealValue(-2.5), IntegerValue(-3), id="-2.5 to -3"),
        pytest.param(RealValue(-2.7), IntegerValue(-3), id="-2.7 to -3"),

        pytest.param(IntegerValue(0), IntegerValue(0), id="loopback 0"),
        pytest.param(IntegerValue(-1), IntegerValue(-1), id="loopback -1"),
        pytest.param(IntegerValue(1), IntegerValue(1), id="loopback 1"),
        pytest.param(IntegerValue(9223372036854775807), IntegerValue(9223372036854775807),
                     id='loopback max 64 bit'),
        pytest.param(IntegerValue(-9223372036854775808), IntegerValue(-9223372036854775808),
                     id='min 64 bit'),

        pytest.param(StringValue('0'), IntegerValue(0), id='string, zero'),
        pytest.param(StringValue('1'), IntegerValue(1), id='string, one'),
        pytest.param(StringValue('-1'), IntegerValue(-1), id='string, negative one'),
        pytest.param(StringValue('+42'), IntegerValue(42), id='string, explicit positive'),
        pytest.param(StringValue('047'), IntegerValue(47), id='string, leading zero'),
        pytest.param(StringValue('1.2E2'), IntegerValue(120),
                     id='string, scientific notation, whole'),
        pytest.param(StringValue('-1.2E2'), IntegerValue(-120),
                     id='string, scientific notation, whole, negative'),
        pytest.param(StringValue('1.2e+2'), IntegerValue(120),
                     id='string, scientific notation, lowercase e, explicit positive exponent'),
        pytest.param(StringValue('9223372036854775807'), IntegerValue(9223372036854775807),
                     id='string, max 64 bit'),
        pytest.param(StringValue('-9223372036854775808'), IntegerValue(-9223372036854775808),
                     id='string, min 64 bit'),
        pytest.param(StringValue('1.5'), IntegerValue(2), id='string, rounding, to even'),
        pytest.param(StringValue('2.5'), IntegerValue(3), id='string, rounding, to odd'),
        pytest.param(StringValue('-1.5'), IntegerValue(-2),
                     id='string, rounding, to odd, negative'),
        pytest.param(StringValue('-2.5'), IntegerValue(-3),
                     id='string, rounding, to even, negative'),
        pytest.param(BooleanValue(True), IntegerValue(1),
                     id='boolean true'),
        pytest.param(BooleanValue(False), IntegerValue(0),
                     id='boolean false')
    ]
)
def test_to_integer_value(source: IVariableValue, expected_result: IntegerValue):
    # Execute
    result: IntegerValue = to_integer_value(source)

    # Verify
    assert type(result) is IntegerValue
    assert result == expected_result


@pytest.mark.parametrize(
    "source,expected_exception",
    [
        pytest.param(StringValue('complete garbage'), ValueError, id="complete garbage"),
        pytest.param(StringValue(''), ValueError, id="empty string"),
        pytest.param(StringValue('    '), ValueError, id="whitespace only"),
        pytest.param(StringValue('2.2.2'), ValueError, id="string, too many decimals"),
        pytest.param(StringValue('9.223372036854775300E+18'), OverflowError,
                     id="string, valid float over max int"),
        pytest.param(StringValue('-9.223372036854777700E+18'), OverflowError,
                     id="string, valid float under max int"),
        pytest.param(StringValue('1.7976931348623157e+309'), OverflowError,
                     id="string, over max float64"),
        pytest.param(StringValue('-1.7976931348623157e+309'), OverflowError,
                     id="string, under min float64"),
        pytest.param(StringValue('47b'), ValueError, id="extra characters"),
        pytest.param(StringValue('NaN'), ValueError, id="string, NaN"),
        pytest.param(StringValue('Infinity'), ValueError, id="string, Infinity"),
        pytest.param(StringValue('-Infinity'), ValueError, id="string, negative Infinity"),
        pytest.param(RealValue(9.223372036854775300E+18), OverflowError,
                     id="valid float over max int"),
        pytest.param(RealValue(-9.223372036854777700E+18), OverflowError,
                     id="valid float under max int"),
        pytest.param(RealValue(1.7976931348623157e+309), OverflowError,
                     id="over max float64"),
        pytest.param(RealValue(-1.7976931348623157e+309), OverflowError,
                     id="under min float64"),
        pytest.param(RealValue(float('NaN')), ValueError, id="NaN"),
        pytest.param(RealValue(float('Infinity')), OverflowError, id="Infinity"),
        pytest.param(RealValue(float('-Infinity')), OverflowError, id="negative Infinity"),
    ],
)
def test_to_integer_value_invalid(source: IVariableValue, expected_exception: BaseException):
    # Execute
    with _create_exception_context(expected_exception):
        result: IntegerValue = to_integer_value(source)
>>>>>>> 94aece5a
<|MERGE_RESOLUTION|>--- conflicted
+++ resolved
@@ -4,9 +4,6 @@
 import pytest
 from test_utils import _create_exception_context
 
-<<<<<<< HEAD
-from ansys.common.variableinterop import IntegerValue, RealValue
-=======
 from ansys.common.variableinterop import (
     IntegerValue,
     IVariableValue,
@@ -15,8 +12,6 @@
     StringValue,
     to_integer_value,
 )
->>>>>>> 94aece5a
-
 
 @pytest.mark.parametrize(
     "arg,expect_equality,expect_exception",
@@ -162,7 +157,6 @@
     assert type(result) is str
     assert result == expected_result
 
-<<<<<<< HEAD
 
 @pytest.mark.parametrize(
     'source,expected_result',
@@ -197,7 +191,8 @@
     # Verify
     assert type(result) is RealValue
     assert result == expected_result
-=======
+
+
 @pytest.mark.parametrize(
     'source,expected_result',
     [
@@ -298,5 +293,4 @@
 def test_to_integer_value_invalid(source: IVariableValue, expected_exception: BaseException):
     # Execute
     with _create_exception_context(expected_exception):
-        result: IntegerValue = to_integer_value(source)
->>>>>>> 94aece5a
+        result: IntegerValue = to_integer_value(source)