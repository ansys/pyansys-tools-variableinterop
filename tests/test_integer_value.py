from typing import Any

import numpy
import pytest
from test_utils import _create_exception_context

from ansys.common.variableinterop import IntegerValue


@pytest.mark.parametrize(
    "arg,expect_equality,expect_exception",
    [
        pytest.param(0, numpy.int64(0), None, id="zero"),
        pytest.param(1, numpy.int64(1), None, id="one"),
        pytest.param(-1, numpy.int64(-1), None, id="negative-one"),
        pytest.param(9223372036854775807, numpy.int64(9223372036854775807), None, id="max"),
        pytest.param(-9223372036854775808, numpy.int64(-9223372036854775808), None, id="min"),
        pytest.param(9223372036854775808, None, OverflowError, id="max+1"),
        pytest.param(-9223372036854775809, None, OverflowError, id="min-1"),
        pytest.param(1.4, numpy.int64(1), None, id="1.4-to-1"),

        # TODO: Should we override the numpy behavior for any of these cases?
        pytest.param(None, None, TypeError, id="None"),
        pytest.param(1.6, numpy.int64(1), None, id="1.6-to-1"),
        pytest.param(True, numpy.int64(1), None, id="True-to-1"),
        pytest.param(False, numpy.int64(0), None, id="False-to-0"),

        # TODO: Should we support string representations at all?
        # Should we pass-through to numpy, mimic fromAPIString, mimic fromFormattedString?
        pytest.param('some garbage text', None, ValueError, id="garbage-text"),
        pytest.param('-1', numpy.int64(-1), None, id="negative-one-text"),
        pytest.param('1', numpy.int64(1), None, id="one-text"),
    ])
def test_construct(arg: Any, expect_equality: numpy.int64, expect_exception: BaseException) -> None:
    """Verify that __init__ for IntegerValue correctly instantiates the superclass data."""
    with _create_exception_context(expect_exception):
        instance = IntegerValue(arg)

        if expect_exception is None:
            assert instance == expect_equality


<<<<<<< HEAD
def test_clone() -> None:
    """Verifies that clone returns a new IntegerValue with the same value."""
    # Setup
    sut: IntegerValue = IntegerValue(7)

    # SUT
    result: IntegerValue = sut.clone()

    # Verification
    assert result is not sut
    assert result == 7
=======
@pytest.mark.parametrize(
    "source,expected_result",
    [
        pytest.param('0', IntegerValue(0), id='zero'),
        pytest.param('1', IntegerValue(1), id='one'),
        pytest.param('-1', IntegerValue(-1), id='negative one'),
        pytest.param('+42', IntegerValue(42), id='explicit positive'),
        pytest.param('8675309', IntegerValue(8675309), id='larger'),
        pytest.param('047', IntegerValue(47), id='leading zero'),
        pytest.param('1.2E2', IntegerValue(120), id='scientific notation, whole'),
        pytest.param('-1.2E2', IntegerValue(-120), id='scientific notation, whole, negative'),
        pytest.param('1.2e+2', IntegerValue(120),
                     id='scientific notation, lowercase e, explicit positive exponent'),
        pytest.param('\t\n\r 8675309', IntegerValue(8675309), id='leading whitespace'),
        pytest.param('8675309 \t\n\r', IntegerValue(8675309), id='trailing whitespace'),
        pytest.param('\r\n\t 8675309 \t\n\r', IntegerValue(8675309),
                     id='leading and trailing whitespace'),
        pytest.param('9223372036854775807', IntegerValue(9223372036854775807),
                     id='max 64 bit'),
        pytest.param('-9223372036854775808', IntegerValue(-9223372036854775808),
                     id='min 64 bit'),
        pytest.param('9.223372036854775200E+18', IntegerValue(9223372036854774784),
                     id='largest float'),
        pytest.param('-9.223372036854776000E+18', IntegerValue(-9223372036854775808),
                     id='smallest float'),
        # non-integral numbers with decimals should be rounded
        pytest.param('1.5', IntegerValue(2), id='rounding, to even'),
        # rounding should occur away from zero, not to the nearest even
        pytest.param('2.5', IntegerValue(3), id='rounding, to odd'),
        # rounding should occur away from zero, not strictly up
        pytest.param('-1.5', IntegerValue(-2), id='rounding, to odd, negative'),
        # rounding should occur away from zero, not to the nearest even
        pytest.param('-2.5', IntegerValue(-3), id='rounding, to even, negative')
    ]
)
def test_from_api_string_valid(source: str, expected_result: IntegerValue) -> None:
    """
    Verify that valid cases work on IntegerValue.from_api_string

    Parameters
    ----------
    source the string to parse
    expected_result the expected result
    """
    # Execute
    result: IntegerValue = IntegerValue.from_api_string(source)

    # Verify
    assert isinstance(result, IntegerValue)
    assert result == expected_result


@pytest.mark.parametrize(
    "source,expected_exception",
    [
        pytest.param('complete garbage', ValueError, id="complete garbage"),
        pytest.param('', ValueError, id="empty string"),
        pytest.param('    ', ValueError, id="whitespace only"),
        pytest.param('2.2.2', ValueError, id="too many decimals"),
        pytest.param('9.223372036854775300E+18', OverflowError, id="valid float over max int"),
        pytest.param('-9.223372036854777700E+18', OverflowError, id="valid float under max int"),
        pytest.param('1.7976931348623157e+309', OverflowError, id="over max float64"),
        pytest.param('-1.7976931348623157e+309', OverflowError, id="under min float64"),
        pytest.param('47b', ValueError, id="extra characters"),
        pytest.param('NaN', ValueError, id="NaN"),
        pytest.param('Infinity', ValueError, id="Infinity"),
        pytest.param('-Infinity', ValueError, id="negative Infinity"),
        pytest.param('inf', ValueError, id="inf"),
        pytest.param('-inf', ValueError, id="negative inf"),
        pytest.param(None, TypeError, id="None"),
    ],
)
def test_from_api_string_invalid(source: str, expected_exception: IntegerValue) -> None:
    """
    Verify that invalid cases raise on IntegerValue.from_api_string
    Parameters
    ----------
    source the string to parse
    expected_exception the exception to expect
    """
    with _create_exception_context(expected_exception):
        result: IntegerValue = IntegerValue.from_api_string(source)


@pytest.mark.parametrize(
    'source,expected_result',
    [
        pytest.param(IntegerValue(0), '0', id='zero'),
        pytest.param(IntegerValue(1), '1', id='one'),
        pytest.param(IntegerValue(-1), '-1', id='negative one'),
        pytest.param(IntegerValue(8675309), '8675309', id='longer'),
        pytest.param(IntegerValue(-8675309), '-8675309', id='negative, longer'),
        pytest.param(IntegerValue(9223372036854775807), '9223372036854775807', id='max 64 bit'),
        pytest.param(IntegerValue(-9223372036854775808), '-9223372036854775808', id='min 64 bit'),
    ]
)
def test_to_api_string(source: IntegerValue, expected_result: str):
    """
    Verify that to_api_string for IntegerValue works correctly for valid cases.
    Parameters
    ----------
    source the original IntegerValue
    expected_value the expected API string
    """
    # Execute
    result: str = source.to_api_string()

    # Verify
    assert type(result) is str
    assert result == expected_result
>>>>>>> 60b2a7c8
<|MERGE_RESOLUTION|>--- conflicted
+++ resolved
@@ -40,19 +40,6 @@
             assert instance == expect_equality
 
 
-<<<<<<< HEAD
-def test_clone() -> None:
-    """Verifies that clone returns a new IntegerValue with the same value."""
-    # Setup
-    sut: IntegerValue = IntegerValue(7)
-
-    # SUT
-    result: IntegerValue = sut.clone()
-
-    # Verification
-    assert result is not sut
-    assert result == 7
-=======
 @pytest.mark.parametrize(
     "source,expected_result",
     [
@@ -163,4 +150,17 @@
     # Verify
     assert type(result) is str
     assert result == expected_result
->>>>>>> 60b2a7c8
+
+
+
+def test_clone() -> None:
+    """Verifies that clone returns a new IntegerValue with the same value."""
+    # Setup
+    sut: IntegerValue = IntegerValue(7)
+
+    # SUT
+    result: IntegerValue = sut.clone()
+
+    # Verification
+    assert result is not sut
+    assert result == 7