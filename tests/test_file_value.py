--- conflicted
+++ resolved
@@ -193,7 +193,6 @@
     assert result == expected_result
 
 
-<<<<<<< HEAD
 @pytest.mark.parametrize(
     'orig_path,expected_result',
     [
@@ -215,7 +214,8 @@
 
     # Verify
     assert result == expected_result
-=======
+
+
 @pytest.mark.anyio
 @pytest.mark.parametrize(
     'encoding',
@@ -264,5 +264,4 @@
         assert result == test_contents
     finally:
         os.remove(test_read_file)
-        os.remove(out_file)
->>>>>>> 59ee0195
+        os.remove(out_file)