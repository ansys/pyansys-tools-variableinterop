"""This module allows pytest to perform unit testing.

Usage:

.. code::

   $ pytest

    ============================= test session starts =============================
    platform linux -- Python 3.8.10, pytest-6.2.5, py-1.10.0, pluggy-1.0.0
    rootdir: /home/alex/ansys/source/template
    plugins: cov-2.12.1
    collected 6 items

    tests/test_library.py ......                                            [100%]

    ============================== 6 passed in 0.04s ==============================


With coverage.

.. code::

   $ pytest --cov ansys.common.variableinterop

    ============================= test session starts =============================
    platform linux -- Python 3.8.10, pytest-6.2.5, py-1.10.0, pluggy-1.0.0
    rootdir: /home/alex/ansys/source/template
    plugins: cov-2.12.1
    collected 6 items

    tests/test_library.py ......                                            [100%]

    ---------- coverage: platform linux, python 3.8.10-final-0 -----------
    Name                                    Stmts   Miss  Cover
    -----------------------------------------------------------
    ansys/common/variableinterop/__init__.py           2      0   100%
    ansys/common/variableinterop/_version.py           2      2     0%
    ansys/common/variableinterop/module.py             2      0   100%
    ansys/common/variableinterop/other_module.py      59     29    51%
    -----------------------------------------------------------
    TOTAL                                      65     31    52%


    ============================== 6 passed in 0.04s ==============================


"""
from typing import Any
import pytest
<<<<<<< HEAD
from ansys.common import variableinterop as ansysvars
import numpy as np
from test_utils import _create_exception_context


@pytest.mark.parametrize('cons_arg,expect_exception', [
    (0, None),
    (9223372036854775807, None),
    (9223372036854775808, OverflowError),
    (-9223372036854775808, None),
    (-9223372036854775809, OverflowError),
    # TODO: Other cases such as passing in non-integers
])
def test_integer_value_constructor(cons_arg: Any, expect_exception: BaseException):
    """
    Tests that the IntegerValue constructor behaves as expected
    Parameters
    ----------
    cons_arg The argument to pass to the constructor
    expect_exception The exception to expect, or None if no exception should be thrown

    Returns
    -------
    nothing
    """
    with _create_exception_context(expect_exception):
        a = ansysvars.IntegerValue(cons_arg)


@pytest.mark.parametrize('left, right, expect_exception', [
    (ansysvars.IntegerValue(0), 0, None),
    (0, ansysvars.IntegerValue(0), None),
    # TODO: numpy does not overflow in this case:
    # (ansysvars.IntegerValue(9223372036854775807), 1, ValueError),
])
def test_integer_value_add(left: Any, right: Any, expect_exception: BaseException):
    """
    Tests that adding IntegerValue objects together works, and generally
    degrades into numpy objects.

    Parameters
    ----------
    left The left side of the addition
    right The right side of the addition
    expect_exception Any expected exception, or None if it should succeed

    Returns
    -------
    nothing
    """
    with _create_exception_context(expect_exception):
        result = left+right
        assert np.int64(result) == np.int64(left) + np.int64(right)
        assert isinstance(result, np.int64)


@pytest.mark.parametrize('left, right, expect_exception', [
    (ansysvars.IntegerValue(0), 0, None),
    (ansysvars.IntegerValue(0), ansysvars.IntegerValue(-3), None),
    (0, ansysvars.IntegerValue(1), None),
    # TODO: numpy does not overflow in this case
    # (ansysvars.IntegerValue(9223372036854775807), -1, ValueError),
    (ansysvars.IntegerValue(2), 'a', TypeError),
    # TODO: This will need special handling: (ansysvars.IntegerValue(2), 3.5, TypeError),
    # TODO: This will need special handling:
    #  (ansysvars.IntegerValue(2), ansysvars.RealValue(3.2), TypeError),
])
def test_integer_value_sub(left: Any, right: Any, expect_exception: BaseException):
    """
    Tests that subtraction of IntegerValue works and generally degrades into
    a numpy int64.

    Parameters
    ----------
    left The left side of the subtraction
    right The right side of the subtraction
    expect_exception Any expected exception, or None if it should succeed

    Returns
    -------
    nothing
    """
    with _create_exception_context(expect_exception):
        result = left-right
        assert np.int64(result) == np.int64(left) - np.int64(right)
        assert isinstance(result, np.int64)
=======

from ansys.common import variableinterop as library

# this is a fixture that simplifies reuse of common components
@pytest.fixture
def my_complex():
    return library.Complex(1, -2)

@pytest.fixture
def py_complex():
    return 1 - 2j


@pytest.mark.parametrize('a', range(1, 3))
@pytest.mark.parametrize('b', range(1, 4))
def test_add(a, b):
    a = 1
    b = 3
    assert library.add(a, b) == a + b


def test_complex_abs(my_complex, py_complex):
    assert my_complex.abs == abs(py_complex)
>>>>>>> e7be7931
<|MERGE_RESOLUTION|>--- conflicted
+++ resolved
@@ -48,7 +48,6 @@
 """
 from typing import Any
 import pytest
-<<<<<<< HEAD
 from ansys.common import variableinterop as ansysvars
 import numpy as np
 from test_utils import _create_exception_context
@@ -134,29 +133,4 @@
     with _create_exception_context(expect_exception):
         result = left-right
         assert np.int64(result) == np.int64(left) - np.int64(right)
-        assert isinstance(result, np.int64)
-=======
-
-from ansys.common import variableinterop as library
-
-# this is a fixture that simplifies reuse of common components
-@pytest.fixture
-def my_complex():
-    return library.Complex(1, -2)
-
-@pytest.fixture
-def py_complex():
-    return 1 - 2j
-
-
-@pytest.mark.parametrize('a', range(1, 3))
-@pytest.mark.parametrize('b', range(1, 4))
-def test_add(a, b):
-    a = 1
-    b = 3
-    assert library.add(a, b) == a + b
-
-
-def test_complex_abs(my_complex, py_complex):
-    assert my_complex.abs == abs(py_complex)
->>>>>>> e7be7931
+        assert isinstance(result, np.int64)