from typing import Any

import numpy
import pytest
from test_utils import _create_exception_context
from typing import Type

from ansys.common.variableinterop import (
    BooleanValue,
    IntegerValue,
    IVariableValue,
    RealValue,
    StringValue,
    to_real_value,
)


@pytest.mark.parametrize(
    "arg,expect_equality,expect_exception",
    [
        pytest.param(0, numpy.float64(0), None, id="zero"),
        pytest.param(1.0, numpy.float64(1.0), None, id="one"),
        pytest.param(-1.0, numpy.float64(-1.0), None, id="negative-one"),
        pytest.param(2.2250738585072014e-308, numpy.float64(2.2250738585072014e-308), None,
                     id="smallest-normal"),
        pytest.param(1.7976931348623157e+308, numpy.float64(1.7976931348623157e+308), None,
                     id="abs-max"),
        pytest.param(-1.7976931348623157e+308, numpy.float64(-1.7976931348623157e+308), None,
                     id="abs-min"),
        pytest.param(float('inf'), numpy.float64('inf'), None, id="inf"),
        pytest.param(float('-inf'), numpy.float64('-inf'), None, id="neg-inf"),
        pytest.param(float('NaN'), numpy.float64('NaN'), None, id="NaN"),

        pytest.param(None, numpy.float64('NaN'), None, id="None"),
        pytest.param(2.2250738585072014e-309, numpy.float64(2.225073858507203e-309), None,
                     id="subnormal"),
        pytest.param('1.7976931348623157e+308', numpy.float64(1.7976931348623157e+308), None,
                     id="string abs-max"),
        pytest.param('-1.7976931348623157e+308', numpy.float64(-1.7976931348623157e+308), None,
                     id="string abs-min"),
        pytest.param(StringValue('1.7976931348623157e+308'), numpy.float64(1.7976931348623157e+308),
                     None, id="from StringValue abs-max"),
        pytest.param(StringValue('-1.7976931348623157e+308'),
                     numpy.float64(-1.7976931348623157e+308), None, id="from StringValue abs-min"),
        pytest.param('some garbage text', numpy.float64('NaN'), ValueError, id="garbage-text"),
        pytest.param(StringValue('some garbage text'), numpy.float64('NaN'), ValueError,
                     id="from StringValue garbage text"),
        pytest.param('0', numpy.float64(0), None, id="zero-text"),
        pytest.param('-1.0', numpy.float64(-1.0), None, id="negative-one-text"),
        pytest.param(IntegerValue(0), RealValue(0.0), None, id='from IntegerValule zero'),
        pytest.param(IntegerValue(8675309), RealValue(8675309.0), None, id='from IntegerValue'),
        pytest.param(IntegerValue(-8675309), RealValue(-8675309.0), None,
                     id='from IntegerValue negative'),
<<<<<<< HEAD
        pytest.param(BooleanValue(True), RealValue(1.0),
                     None, id='from BooleanValue true'),
        pytest.param(BooleanValue(False), RealValue(0.0),
                     None, id='from BooleanValue false'),
=======
        pytest.param(IntegerValue(9223372036854775807), RealValue(9.223372036854776e+18),
                     None, id='from IntegerValue max 64 bit'),
        pytest.param(IntegerValue(-9223372036854775808), RealValue(-9.223372036854776e+18),
                     None, id='from IntegerValue min 64 bit'),
>>>>>>> ac8eb867
    ]
)
def test_construct(
        arg: Any, expect_equality: numpy.float64, expect_exception: Type[BaseException]) -> None:
    """Verify that __init__ for RealValue correctly instantiates the superclass data."""
    with _create_exception_context(expect_exception):
        instance = RealValue(arg)

        if expect_exception is None:
            if not numpy.isnan(expect_equality):
                assert instance == expect_equality
            else:
                assert numpy.isnan(instance)


def __valid_toint_id_gen(orig_val: RealValue) -> str:
    """
    Generate an ID for the parameterized tests for converting
    RealValues to IntegerValues when the conversion is valid.

    Parameters
    ----------
    orig_val the original value

    Returns
    -------
    a suitable ID for the test
    """
    return str(orig_val)


@pytest.mark.parametrize(
    "orig_real,expected_result",
    [
        pytest.param(RealValue(0.0), IntegerValue(0)),
        pytest.param(RealValue(1.0), IntegerValue(1)),
        pytest.param(RealValue(1.45), IntegerValue(1)),
        pytest.param(RealValue(1.49), IntegerValue(1)),
        pytest.param(RealValue(1.5), IntegerValue(2)),
        pytest.param(RealValue(1.7), IntegerValue(2)),
        pytest.param(RealValue(2.1), IntegerValue(2)),
        pytest.param(RealValue(2.5), IntegerValue(3)),
        pytest.param(RealValue(2.7), IntegerValue(3)),
        pytest.param(RealValue(-1.0), IntegerValue(-1)),
        pytest.param(RealValue(-1.45), IntegerValue(-1)),
        pytest.param(RealValue(-1.49), IntegerValue(-1)),
        pytest.param(RealValue(-1.5), IntegerValue(-2)),
        pytest.param(RealValue(-1.7), IntegerValue(-2)),
        pytest.param(RealValue(-2.1), IntegerValue(-2)),
        pytest.param(RealValue(-2.5), IntegerValue(-3)),
        pytest.param(RealValue(-2.7), IntegerValue(-3))
    ], ids=__valid_toint_id_gen
)
def test_intvalue_conversion_valid(
        orig_real: RealValue, expected_result: IntegerValue):
    # Execute
    result: IntegerValue = orig_real.to_int_value()

    # Verify
    assert isinstance(result, IntegerValue)
    assert result == expected_result


@pytest.mark.parametrize(
    "orig_real,expected_exception",
    [
        pytest.param(RealValue(9.3e18), OverflowError, id="over max"),
        pytest.param(RealValue(-9.3e18), OverflowError, id="under min"),
        pytest.param(RealValue(numpy.float64('inf')), OverflowError, id="+infinity"),
        pytest.param(RealValue(numpy.float64('-inf')), OverflowError, id="-infinity"),
        pytest.param(RealValue(numpy.float64('NaN')), ValueError, id="NaN"),
    ],
)
def test_intvalue_conversion_invalid(
        orig_real: RealValue, expected_exception: Type[BaseException]):
    with _create_exception_context(expected_exception):
        result: IntegerValue = orig_real.to_int_value()


@pytest.mark.parametrize(
    'orig_real,expected_result',
    [
        pytest.param(RealValue(0), BooleanValue(False), id="zero"),
        pytest.param(RealValue(-0.01), BooleanValue(True), id="negative"),
        pytest.param(RealValue(0.01), BooleanValue(True), id="positive"),
        pytest.param(RealValue(float('inf')), BooleanValue(True), id="inf"),
        pytest.param(RealValue(float('-inf')), BooleanValue(True), id="-inf"),
        pytest.param(RealValue(float('nan')), BooleanValue(True), id="NaN"),

    ],
)
def test_boolean_value_conversion(
        orig_real: RealValue, expected_result: BooleanValue) -> None:
    """
    Verify that RealValues are correctly converted to BooleanValues
    Parameters
    ----------
    orig_real the original real
    expected_result the expected boolean
    """
    result: BooleanValue = orig_real.to_boolean_value()

    # TODO: Figure out the whole numpy.bool_ decomposition issue here
    # assert type(result) is BooleanValue
    assert result == expected_result


@pytest.mark.parametrize(
    "source,expected_result",
    [
        pytest.param('4.5', RealValue(4.5), id="basic, positive"),
        pytest.param('-4.5', RealValue(-4.5), id="basic negative"),
        pytest.param('0', RealValue(0), id="zero"),
        pytest.param('2.8E8', RealValue(2.8E8), id="sci notation, positive, capital E"),
        pytest.param('-2.8E8', RealValue(-2.8E8), id="sci notation, negative, capital E"),
        pytest.param('2.8e8', RealValue(2.8E8), id="sci notation, positive, lowercase e"),
        pytest.param('2.8e-8', RealValue(2.8E-8), id="sci notation, negative-exponent"),
        pytest.param('.4', RealValue(0.4), id="no leading zero"),
        pytest.param('4.0', RealValue(4.0), id="whole number, point zero"),
        pytest.param('4.', RealValue(4.0), id="whole number, decimal, no zero"),
        pytest.param('4', RealValue(4), id="whole number, no decimal"),
        pytest.param('+4.7', RealValue(4.7), id="explicit positive"),
        pytest.param('1.7976931348623157e+308', RealValue(1.7976931348623157e+308),
                     id="absolute maximum"),
        pytest.param('-1.7976931348623157e+308', RealValue(-1.7976931348623157e+308),
                     id="absolute minimum"),
        pytest.param('2.2250738585072014e-308', RealValue(2.2250738585072014e-308),
                     id="epsilon"),
        pytest.param(' \t\r\n  867.5309', RealValue(867.5309), id="leading whitespace"),
        pytest.param('867.5309   \t\r\n', RealValue(867.5309), id="trailing whitespace"),
        pytest.param('Inf', RealValue(numpy.float64('inf')), id="Inf"),
        pytest.param('inf', RealValue(numpy.float64('inf')), id="inf"),
        pytest.param('INF', RealValue(numpy.float64('inf')), id="INF"),
        pytest.param('Infinity', RealValue(numpy.float64('inf')), id="Infinity"),
        pytest.param('infinity', RealValue(numpy.float64('inf')), id="infinity"),
        pytest.param('INFINITY', RealValue(numpy.float64('inf')), id="INFINITY"),
        pytest.param('-Inf', RealValue(numpy.float64('-inf')), id="negative Inf"),
        pytest.param('-inf', RealValue(numpy.float64('-inf')), id="negative inf"),
        pytest.param('-INF', RealValue(numpy.float64('-inf')), id="negative INF"),
        pytest.param('-Infinity', RealValue(numpy.float64('-inf')), id="negative Infinity"),
        pytest.param('-infinity', RealValue(numpy.float64('-inf')), id="negative infinity"),
        pytest.param('-INFINITY', RealValue(numpy.float64('-inf')), id="negative INFINITY"),
        pytest.param('1.7976931348623157e+309', RealValue(numpy.float64('Inf')),
                     id="over maximum"),
        pytest.param('-1.7976931348623157e+309', RealValue(numpy.float64('-Inf')),
                     id="under minimum"),
        pytest.param('NaN', RealValue(numpy.float64('NaN')),
                     id="NaN"),
        pytest.param('nan', RealValue(numpy.float64('NaN')),
                     id="nan"),
    ],
)
def test_from_api_string_valid(
        source: str, expected_result: RealValue) -> None:
    """
    Verify that valid cases work on RealValue.from_api_string.

    Parameters
    ----------
    source the string to convert
    expected_result the expected result
    """
    # Execute
    actual_result: RealValue = RealValue.from_api_string(source)

    #Verify
    assert isinstance(actual_result, RealValue)
    if not numpy.isnan(expected_result):
        assert actual_result == expected_result
    else:
        assert numpy.isnan(actual_result)


@pytest.mark.parametrize(
    "source,expected_exception",
    [
        pytest.param('60Ɛϛ˙ㄥ98', ValueError, id='garbage'),
        pytest.param('1,204.5', ValueError, id='thousands separator'),
        pytest.param('1 204.5', ValueError, id='internal whitespace'),
        pytest.param('2.2.2', ValueError, id='multiple decimals'),
        pytest.param('true', ValueError, id='boolean literal'),
        pytest.param('', ValueError, id='empty string'),
        pytest.param(None, TypeError, id='None'),
    ],
)
def test_from_api_string_invalid(
        source: str, expected_exception: Type[BaseException]) -> None:
    """
    Verify that invalid cases correctly raise on from_api_string.

    Parameters
    ----------
    source the string to convert
    expected_exception the expected error raised
    """
    # Execute
    with _create_exception_context(expected_exception):
        actual_result: RealValue = RealValue.from_api_string(source)


@pytest.mark.parametrize(
    'source,expected_value',
    [
        pytest.param(RealValue(3.0),  '3.0', id='whole number'),
        pytest.param(RealValue(4.5),  '4.5', id='accurate with one place'),
        pytest.param(RealValue(1.7976931348623157e+308), '1.7976931348623157e+308', id='max'),
        pytest.param(RealValue(-1.7976931348623157e+308), '-1.7976931348623157e+308', id='min'),
        pytest.param(RealValue(0.0), '0.0', id='zero'),
        pytest.param(RealValue(float('inf')), 'Infinity', id='Infinity'),
        pytest.param(RealValue(float('-inf')), '-Infinity', id='-Infinity'),
        pytest.param(RealValue(float('nan')), 'NaN', id='NaN'),
        pytest.param(RealValue(2.2250738585072014e-308), '2.2250738585072014e-308', id='epsilon'),
        pytest.param(RealValue(1.0000000000000002), '1.0000000000000002', id='epsilon+1'),
    ]
)
def test_to_api_string(
        source: RealValue, expected_value: str) -> None:
    """
    Verify that the to_api_string method works correctly.

    Parameters
    ----------
    source the original RealValue.
    expected_value the original string.
    """
    # Execute
    result: str = source.to_api_string()

    # Verify
    assert type(result) is str
    assert result == expected_value

def test_clone() -> None:
    """Verifies that clone returns a new RealValue with the same value."""
    # Setup
    sut: RealValue = RealValue(6.9)

    # SUT
    result: RealValue = sut.clone()

    # Verification
    assert result is not sut
    assert result == 6.9


@pytest.mark.parametrize(
    'source,expected_value',
    [
        pytest.param(IntegerValue(0), RealValue(0.0), id='integer 0'),
        pytest.param(IntegerValue(1), RealValue(1.0), id='integer 1'),
        pytest.param(IntegerValue(-1), RealValue(-1.0), id='integer -1'),
        pytest.param(IntegerValue(8675309), RealValue(8675309.0), id='larger'),
        pytest.param(IntegerValue(-8675309), RealValue(-8675309.0), id='larger negative'),
        pytest.param(IntegerValue(9223372036854775807), RealValue(9.223372036854776e+18),
                     id='max 64 bit'),
        pytest.param(IntegerValue(-9223372036854775808), RealValue(-9.223372036854776e+18),
                     id='min 64 bit'),
        pytest.param(RealValue(867.5309), RealValue(867.5309), id='loopback'),
        pytest.param(RealValue(1.7976931348623157e+308), numpy.float64(1.7976931348623157e+308),
                     id="loopback min"),
        pytest.param(RealValue(-1.7976931348623157e+308), numpy.float64(-1.7976931348623157e+308),
                     id="loopback max"),
        pytest.param(StringValue('4.5'), RealValue(4.5), id="string, positive"),
        pytest.param(StringValue('-4.5'), RealValue(-4.5), id="string, negative"),
        pytest.param(StringValue('0'), RealValue(0), id="string, zero"),
        pytest.param(StringValue('2.8E8'), RealValue(2.8E8),
                     id="string, sci notation, positive, capital E"),
        pytest.param(StringValue('-2.8e8'), RealValue(-2.8E8),
                     id="string, sci notation, negative, lowercase E"),
        pytest.param(StringValue('5E-2'), RealValue(0.05),
                     id="string, sci notation, negative exponent"),
        pytest.param(StringValue('-Infinity'), RealValue(numpy.float64('-inf')),
                     id="negative Infinity"),
        pytest.param(StringValue('Infinity'), RealValue(numpy.float64('inf')), id="Infinity"),
        pytest.param(StringValue('NaN'), RealValue(numpy.float64('nan')), id="NaN"),
        pytest.param(BooleanValue(True), RealValue(1.0), id='boolean true'),
        pytest.param(BooleanValue(False), RealValue(0.0), id='boolean false'),
    ],
)
def test_to_real_value_valid(
        source: IVariableValue, expected_value: RealValue) -> None:
    """
    Verify that the runtime_convert method works on valid cases.

    Parameters
    ----------
    source the source variable to convert to RealValue
    expected_value the expected result of the conversion
    """

    # Execute
    result: RealValue = to_real_value(source)

    # Verify
    assert type(result) is RealValue
    if not numpy.isnan(expected_value):
        assert result == expected_value
    else:
        assert numpy.isnan(expected_value)


@pytest.mark.parametrize(
    "source,expected_exception",
    [
        pytest.param(StringValue('60Ɛϛ˙ㄥ98'), ValueError, id='garbage'),
        pytest.param(StringValue('1,204.5'), ValueError, id='thousands separator'),
        pytest.param(StringValue('1 204.5'), ValueError, id='internal whitespace'),
        pytest.param(StringValue('2.2.2'), ValueError, id='multiple decimals'),
        pytest.param(StringValue('true'), ValueError, id='boolean literal'),
        pytest.param(StringValue(''), ValueError, id='empty string')
    ],
)
def test_to_real_value_invalid(
        source: IVariableValue, expected_exception: Type[BaseException]) -> None:
    """
    Verify that the runtime_convert method works on invalid cases.

    Parameters
    ----------
    source the source variable to convert to IntegerValue
    expected_exception the expected error to raise
    """
    with _create_exception_context(expected_exception):
        result: RealValue = to_real_value(source)<|MERGE_RESOLUTION|>--- conflicted
+++ resolved
@@ -1,9 +1,8 @@
-from typing import Any
+from typing import Any, Type
 
 import numpy
 import pytest
 from test_utils import _create_exception_context
-from typing import Type
 
 from ansys.common.variableinterop import (
     BooleanValue,
@@ -51,17 +50,10 @@
         pytest.param(IntegerValue(8675309), RealValue(8675309.0), None, id='from IntegerValue'),
         pytest.param(IntegerValue(-8675309), RealValue(-8675309.0), None,
                      id='from IntegerValue negative'),
-<<<<<<< HEAD
         pytest.param(BooleanValue(True), RealValue(1.0),
                      None, id='from BooleanValue true'),
         pytest.param(BooleanValue(False), RealValue(0.0),
                      None, id='from BooleanValue false'),
-=======
-        pytest.param(IntegerValue(9223372036854775807), RealValue(9.223372036854776e+18),
-                     None, id='from IntegerValue max 64 bit'),
-        pytest.param(IntegerValue(-9223372036854775808), RealValue(-9.223372036854776e+18),
-                     None, id='from IntegerValue min 64 bit'),
->>>>>>> ac8eb867
     ]
 )
 def test_construct(
