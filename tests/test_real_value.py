from typing import Any

import numpy
import pytest
from test_utils import _create_exception_context

from ansys.common.variableinterop import (
    BooleanValue,
    IntegerValue,
    IVariableValue,
    RealValue,
    StringValue,
    to_real_value,
)


@pytest.mark.parametrize(
    "arg,expect_equality,expect_exception",
    [
        pytest.param(0, numpy.float64(0), None, id="zero"),
        pytest.param(1.0, numpy.float64(1.0), None, id="one"),
        pytest.param(-1.0, numpy.float64(-1.0), None, id="negative-one"),
        pytest.param(2.2250738585072014e-308, numpy.float64(2.2250738585072014e-308), None,
                     id="smallest-normal"),
        pytest.param(1.7976931348623157e+308, numpy.float64(1.7976931348623157e+308), None,
                     id="abs-max"),
        pytest.param(-1.7976931348623157e+308, numpy.float64(-1.7976931348623157e+308), None,
                     id="abs-min"),
        pytest.param(float('inf'), numpy.float64('inf'), None, id="inf"),
        pytest.param(float('-inf'), numpy.float64('-inf'), None, id="neg-inf"),
        pytest.param(float('NaN'), numpy.float64('NaN'), None, id="NaN"),

        # TODO: Should we override the numpy behavior here?
        pytest.param(None, numpy.float64('NaN'), None, id="None"),

        # TODO: Should we support subnormal floats? Numpy allows it
        # (with loss of precision, see below)
        pytest.param(2.2250738585072014e-309, numpy.float64(2.225073858507203e-309), None,
                     id="subnormal"),

        # TODO: Should we support string representations of numbers over/under max/min?
        # (Numpy converts to inf):
        pytest.param('1.7976931348623157e+308', numpy.float64(1.7976931348623157e+308), None,
                     id="abs-max"),
        pytest.param('-1.7976931348623157e+308', numpy.float64(-1.7976931348623157e+308), None,
                     id="abs-min"),

        # TODO: Should we support string representations at all?
        # Should we pass-through to numpy, mimic fromAPIString, mimic fromFormattedString?
        pytest.param('some garbage text', numpy.float64('NaN'), ValueError, id="garbage-text"),
        pytest.param('0', numpy.float64(0), None, id="zero-text"),
        pytest.param('-1.0', numpy.float64(-1.0), None, id="negative-one-text"),
        pytest.param('1.0', numpy.float64(1.0), None, id="one-text"),
    ])
def test_construct(
        arg: Any, expect_equality: numpy.float64, expect_exception: BaseException) -> None:
    """Verify that __init__ for RealValue correctly instantiates the superclass data."""
    with _create_exception_context(expect_exception):
        instance = RealValue(arg)

        if expect_exception is None:
            if not numpy.isnan(expect_equality):
                assert instance == expect_equality
            else:
                assert numpy.isnan(instance)


def __valid_toint_id_gen(orig_val: RealValue) -> str:
    """
    Generate an ID for the parameterized tests for converting
    RealValues to IntegerValues when the conversion is valid.

    Parameters
    ----------
    orig_val the original value

    Returns
    -------
    a suitable ID for the test
    """
    return str(orig_val)


@pytest.mark.parametrize(
    "orig_real,expected_result",
    [
        pytest.param(RealValue(0.0), IntegerValue(0)),
        pytest.param(RealValue(1.0), IntegerValue(1)),
        pytest.param(RealValue(1.45), IntegerValue(1)),
        pytest.param(RealValue(1.49), IntegerValue(1)),
        pytest.param(RealValue(1.5), IntegerValue(2)),
        pytest.param(RealValue(1.7), IntegerValue(2)),
        pytest.param(RealValue(2.1), IntegerValue(2)),
        pytest.param(RealValue(2.5), IntegerValue(3)),
        pytest.param(RealValue(2.7), IntegerValue(3)),
        pytest.param(RealValue(-1.0), IntegerValue(-1)),
        pytest.param(RealValue(-1.45), IntegerValue(-1)),
        pytest.param(RealValue(-1.49), IntegerValue(-1)),
        pytest.param(RealValue(-1.5), IntegerValue(-2)),
        pytest.param(RealValue(-1.7), IntegerValue(-2)),
        pytest.param(RealValue(-2.1), IntegerValue(-2)),
        pytest.param(RealValue(-2.5), IntegerValue(-3)),
        pytest.param(RealValue(-2.7), IntegerValue(-3))
    ], ids=__valid_toint_id_gen
)
def test_intvalue_conversion_valid(
        orig_real: RealValue, expected_result: IntegerValue):
    # Execute
    result: IntegerValue = orig_real.to_int_value()

    # Verify
    assert isinstance(result, IntegerValue)
    assert result == expected_result


@pytest.mark.parametrize(
    "orig_real,expected_exception",
    [
        pytest.param(RealValue(9.3e18), OverflowError, id="over max"),
        pytest.param(RealValue(-9.3e18), OverflowError, id="under min"),
        pytest.param(RealValue(numpy.float64('inf')), OverflowError, id="+infinity"),
        pytest.param(RealValue(numpy.float64('-inf')), OverflowError, id="-infinity"),
        pytest.param(RealValue(numpy.float64('NaN')), ValueError, id="NaN"),
    ],
)
def test_intvalue_conversion_invalid(
        orig_real: RealValue, expected_exception: BaseException):
    with _create_exception_context(expected_exception):
        result: IntegerValue = orig_real.to_int_value()


@pytest.mark.parametrize(
    'orig_real,expected_result',
    [
        pytest.param(RealValue(0), BooleanValue(False), id="zero"),
        pytest.param(RealValue(-0.01), BooleanValue(True), id="negative"),
        pytest.param(RealValue(0.01), BooleanValue(True), id="positive"),
        pytest.param(RealValue(float('inf')), BooleanValue(True), id="inf"),
        pytest.param(RealValue(float('-inf')), BooleanValue(True), id="-inf"),
        pytest.param(RealValue(float('nan')), BooleanValue(True), id="NaN"),

    ],
)
def test_boolean_value_conversion(
        orig_real: RealValue, expected_result: BooleanValue) -> None:
    """
    Verify that RealValues are correctly converted to BooleanValues
    Parameters
    ----------
    orig_real the original real
    expected_result the expected boolean
    """
    result: BooleanValue = orig_real.to_boolean_value()

    # TODO: Figure out the whole numpy.bool_ decomposition issue here
    # assert type(result) is BooleanValue
    assert result == expected_result


@pytest.mark.parametrize(
    "source,expected_result",
    [
        pytest.param('4.5', RealValue(4.5), id="basic, positive"),
        pytest.param('-4.5', RealValue(-4.5), id="basic negative"),
        pytest.param('0', RealValue(0), id="zero"),
        pytest.param('2.8E8', RealValue(2.8E8), id="sci notation, positive, capital E"),
        pytest.param('-2.8E8', RealValue(-2.8E8), id="sci notation, negative, capital E"),
        pytest.param('2.8e8', RealValue(2.8E8), id="sci notation, positive, lowercase e"),
        pytest.param('2.8e-8', RealValue(2.8E-8), id="sci notation, negative-exponent"),
        pytest.param('.4', RealValue(0.4), id="no leading zero"),
        pytest.param('4.0', RealValue(4.0), id="whole number, point zero"),
        pytest.param('4.', RealValue(4.0), id="whole number, decimal, no zero"),
        pytest.param('4', RealValue(4), id="whole number, no decimal"),
        pytest.param('+4.7', RealValue(4.7), id="explicit positive"),
        pytest.param('1.7976931348623157e+308', RealValue(1.7976931348623157e+308),
                     id="absolute maximum"),
        pytest.param('-1.7976931348623157e+308', RealValue(-1.7976931348623157e+308),
                     id="absolute minimum"),
        pytest.param('2.2250738585072014e-308', RealValue(2.2250738585072014e-308),
                     id="epsilon"),
        pytest.param(' \t\r\n  867.5309', RealValue(867.5309), id="leading whitespace"),
        pytest.param('867.5309   \t\r\n', RealValue(867.5309), id="trailing whitespace"),
        pytest.param('Inf', RealValue(numpy.float64('inf')), id="Inf"),
        pytest.param('inf', RealValue(numpy.float64('inf')), id="inf"),
        pytest.param('INF', RealValue(numpy.float64('inf')), id="INF"),
        pytest.param('Infinity', RealValue(numpy.float64('inf')), id="Infinity"),
        pytest.param('infinity', RealValue(numpy.float64('inf')), id="infinity"),
        pytest.param('INFINITY', RealValue(numpy.float64('inf')), id="INFINITY"),
        pytest.param('-Inf', RealValue(numpy.float64('-inf')), id="negative Inf"),
        pytest.param('-inf', RealValue(numpy.float64('-inf')), id="negative inf"),
        pytest.param('-INF', RealValue(numpy.float64('-inf')), id="negative INF"),
        pytest.param('-Infinity', RealValue(numpy.float64('-inf')), id="negative Infinity"),
        pytest.param('-infinity', RealValue(numpy.float64('-inf')), id="negative infinity"),
        pytest.param('-INFINITY', RealValue(numpy.float64('-inf')), id="negative INFINITY"),
        pytest.param('1.7976931348623157e+309', RealValue(numpy.float64('Inf')),
                     id="over maximum"),
        pytest.param('-1.7976931348623157e+309', RealValue(numpy.float64('-Inf')),
                     id="under minimum"),
        pytest.param('NaN', RealValue(numpy.float64('NaN')),
                     id="NaN"),
        pytest.param('nan', RealValue(numpy.float64('NaN')),
                     id="nan"),
    ],
)
def test_from_api_string_valid(
        source: str, expected_result: RealValue) -> None:
    """
    Verify that valid cases work on RealValue.from_api_string.

    Parameters
    ----------
    source the string to convert
    expected_result the expected result
    """
    # Execute
    actual_result: RealValue = RealValue.from_api_string(source)

    #Verify
    assert isinstance(actual_result, RealValue)
    if not numpy.isnan(expected_result):
        assert actual_result == expected_result
    else:
        assert numpy.isnan(actual_result)


@pytest.mark.parametrize(
    "source,expected_exception",
    [
        pytest.param('60Ɛϛ˙ㄥ98', ValueError, id='garbage'),
        pytest.param('1,204.5', ValueError, id='thousands separator'),
        pytest.param('1 204.5', ValueError, id='internal whitespace'),
        pytest.param('2.2.2', ValueError, id='multiple decimals'),
        pytest.param('true', ValueError, id='boolean literal'),
        pytest.param('', ValueError, id='empty string'),
        pytest.param(None, TypeError, id='None'),
    ],
)
def test_from_api_string_invalid(
        source: str, expected_exception: BaseException) -> None:
    """
    Verify that invalid cases correctly raise on from_api_string.

    Parameters
    ----------
    source the string to convert
    expected_exception the expected error raised
    """
    # Execute
    with _create_exception_context(expected_exception):
        actual_result: RealValue = RealValue.from_api_string(source)


@pytest.mark.parametrize(
    'source,expected_value',
    [
        pytest.param(RealValue(3.0),  '3.0', id='whole number'),
        pytest.param(RealValue(4.5),  '4.5', id='accurate with one place'),
        pytest.param(RealValue(1.7976931348623157e+308), '1.7976931348623157e+308', id='max'),
        pytest.param(RealValue(-1.7976931348623157e+308), '-1.7976931348623157e+308', id='min'),
        pytest.param(RealValue(0.0), '0.0', id='zero'),
        pytest.param(RealValue(float('inf')), 'Infinity', id='Infinity'),
        pytest.param(RealValue(float('-inf')), '-Infinity', id='-Infinity'),
        pytest.param(RealValue(float('nan')), 'NaN', id='NaN'),
        pytest.param(RealValue(2.2250738585072014e-308), '2.2250738585072014e-308', id='epsilon'),
        pytest.param(RealValue(1.0000000000000002), '1.0000000000000002', id='epsilon+1'),
    ]
)
def test_to_api_string(
        source: RealValue, expected_value: str) -> None:
    """
    Verify that the to_api_string method works correctly.

    Parameters
    ----------
    source the original RealValue.
    expected_value the original string.
    """
    # Execute
    result: str = source.to_api_string()

    # Verify
    assert type(result) is str
    assert result == expected_value


<<<<<<< HEAD
def test_clone() -> None:
    """Verifies that clone returns a new RealValue with the same value."""
    # Setup
    sut: RealValue = RealValue(6.9)

    # SUT
    result: RealValue = sut.clone()

    # Verification
    assert result is not sut
    assert result == 6.9
=======
@pytest.mark.parametrize(
    'source,expected_value',
    [
        pytest.param(IntegerValue(0), RealValue(0.0), id='integer 0'),
        pytest.param(IntegerValue(1), RealValue(1.0), id='integer 1'),
        pytest.param(IntegerValue(-1), RealValue(-1.0), id='integer -1'),
        pytest.param(IntegerValue(8675309), RealValue(8675309.0), id='larger'),
        pytest.param(IntegerValue(-8675309), RealValue(-8675309.0), id='larger negative'),
        pytest.param(IntegerValue(9223372036854775807), RealValue(9.223372036854776e+18),
                     id='max 64 bit'),
        pytest.param(IntegerValue(-9223372036854775808), RealValue(-9.223372036854776e+18),
                     id='min 64 bit'),
        pytest.param(RealValue(867.5309), RealValue(867.5309), id='loopback'),
        pytest.param(RealValue(1.7976931348623157e+308), numpy.float64(1.7976931348623157e+308),
                     id="loopback min"),
        pytest.param(RealValue(-1.7976931348623157e+308), numpy.float64(-1.7976931348623157e+308),
                     id="loopback max"),
        pytest.param(StringValue('4.5'), RealValue(4.5), id="string, positive"),
        pytest.param(StringValue('-4.5'), RealValue(-4.5), id="string, negative"),
        pytest.param(StringValue('0'), RealValue(0), id="string, zero"),
        pytest.param(StringValue('2.8E8'), RealValue(2.8E8),
                     id="string, sci notation, positive, capital E"),
        pytest.param(StringValue('-2.8e8'), RealValue(-2.8E8),
                     id="string, sci notation, negative, lowercase E"),
        pytest.param(StringValue('5E-2'), RealValue(0.05),
                     id="string, sci notation, negative exponent"),
        pytest.param(StringValue('-Infinity'), RealValue(numpy.float64('-inf')),
                     id="negative Infinity"),
        pytest.param(StringValue('Infinity'), RealValue(numpy.float64('inf')), id="Infinity"),
        pytest.param(StringValue('NaN'), RealValue(numpy.float64('nan')), id="NaN"),
        pytest.param(BooleanValue(True), RealValue(1.0), id='boolean true'),
        pytest.param(BooleanValue(False), RealValue(0.0), id='boolean false'),
    ],
)
def test_to_real_value_valid(
        source: IVariableValue, expected_value: RealValue) -> None:
    """
    Verify that the runtime_convert method works on valid cases.

    Parameters
    ----------
    source the source variable to convert to RealValue
    expected_value the expected result of the conversion
    """

    # Execute
    result: RealValue = to_real_value(source)

    # Verify
    assert type(result) is RealValue
    if not numpy.isnan(expected_value):
        assert result == expected_value
    else:
        assert numpy.isnan(expected_value)


@pytest.mark.parametrize(
    "source,expected_exception",
    [
        pytest.param(StringValue('60Ɛϛ˙ㄥ98'), ValueError, id='garbage'),
        pytest.param(StringValue('1,204.5'), ValueError, id='thousands separator'),
        pytest.param(StringValue('1 204.5'), ValueError, id='internal whitespace'),
        pytest.param(StringValue('2.2.2'), ValueError, id='multiple decimals'),
        pytest.param(StringValue('true'), ValueError, id='boolean literal'),
        pytest.param(StringValue(''), ValueError, id='empty string')
    ],
)
def test_to_real_value_invalid(
        source: IVariableValue, expected_exception: BaseException) -> None:
    """
    Verify that the runtime_convert method works on invalid cases.

    Parameters
    ----------
    source the source variable to convert to IntegerValue
    expected_exception the expected error to raise
    """
    with _create_exception_context(expected_exception):
        result: RealValue = to_real_value(source)
>>>>>>> 5f85228f
<|MERGE_RESOLUTION|>--- conflicted
+++ resolved
@@ -282,8 +282,6 @@
     assert type(result) is str
     assert result == expected_value
 
-
-<<<<<<< HEAD
 def test_clone() -> None:
     """Verifies that clone returns a new RealValue with the same value."""
     # Setup
@@ -295,7 +293,8 @@
     # Verification
     assert result is not sut
     assert result == 6.9
-=======
+    
+    
 @pytest.mark.parametrize(
     'source,expected_value',
     [
@@ -374,5 +373,4 @@
     expected_exception the expected error to raise
     """
     with _create_exception_context(expected_exception):
-        result: RealValue = to_real_value(source)
->>>>>>> 5f85228f
+        result: RealValue = to_real_value(source)