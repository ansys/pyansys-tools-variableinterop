--- conflicted
+++ resolved
@@ -25,20 +25,6 @@
     assert instance == expect_equality
 
 
-<<<<<<< HEAD
-@pytest.mark.skip("Enable when bool type fixed")
-def test_clone() -> None:
-    """Verifies that clone returns a new BooleanValue with the same value."""
-    # Setup
-    sut: BooleanValue = BooleanValue(True)
-
-    # SUT
-    result: BooleanValue = sut.clone()
-
-    # Verification
-    assert result is not sut
-    assert result is True
-=======
 @pytest.mark.parametrize(
     "arg,expected_result",
     [
@@ -122,4 +108,17 @@
     # Verify
     assert type(result) is str
     assert result == expected_result
->>>>>>> 60b2a7c8
+
+
+@pytest.mark.skip("Enable when bool type fixed")
+def test_clone() -> None:
+    """Verifies that clone returns a new BooleanValue with the same value."""
+    # Setup
+    sut: BooleanValue = BooleanValue(True)
+
+    # SUT
+    result: BooleanValue = sut.clone()
+
+    # Verification
+    assert result is not sut
+    assert result is True