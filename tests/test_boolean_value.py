--- conflicted
+++ resolved
@@ -3,7 +3,6 @@
 import pytest
 from test_utils import _create_exception_context
 
-from ansys.common.variableinterop import BooleanValue, RealValue
 import ansys.common.variableinterop as acvi
 
 @pytest.mark.parametrize(
@@ -125,15 +124,24 @@
 @pytest.mark.parametrize(
     "source,expected_result",
     [
-<<<<<<< HEAD
-        pytest.param(BooleanValue(True), RealValue(1.0), id='true'),
-        pytest.param(BooleanValue(False), RealValue(0.0), id='false')
+        pytest.param(acvi.BooleanValue(True), acvi.RealValue(1.0), id='true'),
+        pytest.param(acvi.BooleanValue(False), acvi.RealValue(0.0), id='false')
     ]
 )
-def test_to_real_value(source: BooleanValue, expected_result: str) -> None:
+def test_to_real_value(source: acvi.BooleanValue, expected_result: str) -> None:
     """
     Verify that conversion to RealValue works correctly.
-=======
+    """
+    result: acvi.RealValue = source.to_real_value()
+
+    # Verify
+    assert type(result) is acvi.RealValue
+    assert result == expected_result
+
+
+@pytest.mark.parametrize(
+    "source,expected_result",
+    [
         pytest.param(acvi.BooleanValue(True), acvi.IntegerValue(1), id='true'),
         pytest.param(acvi.BooleanValue(False), acvi.IntegerValue(0), id='false')
     ]
@@ -141,22 +149,14 @@
 def test_to_int_value(source: acvi.BooleanValue, expected_result: str) -> None:
     """
     Verify that conversion to IntegerValue works correctly.
->>>>>>> 94aece5a
     Parameters
     ----------
     source the original BooleanValue
     expected_result the expected result of the conversion
     """
     # Execute
-<<<<<<< HEAD
-    result: RealValue = BooleanValue.to_real_value(source)
-
-    # Verify
-    assert type(result) is RealValue
-=======
     result: acvi.IntegerValue = source.to_integer_value()
 
     # Verify
     assert type(result) is acvi.IntegerValue
->>>>>>> 94aece5a
     assert result == expected_result