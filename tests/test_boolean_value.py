--- conflicted
+++ resolved
@@ -20,7 +20,6 @@
     ])
 def test_construct(arg: Any, expect_equality: bool, expect_exception: BaseException) -> None:
     """Verify that __init__ for BooleanValue correctly instantiates the superclass data"""
-<<<<<<< HEAD
     instance: BooleanValue = BooleanValue(arg)
     assert instance == expect_equality
 
@@ -131,8 +130,6 @@
     # Verify
     assert type(result) is IntegerValue
     assert result == expected_result
-=======
     with _create_exception_context(expect_exception):
         instance: BooleanValue = BooleanValue(arg)
-        assert instance == expect_equality
->>>>>>> d01bc45d
+        assert instance == expect_equality