--- conflicted
+++ resolved
@@ -432,33 +432,4 @@
                 _assert_incompatible_types_exception(str(e),
                                                      source.__class__.__name__,
                                                      bool.__name__)
-<<<<<<< HEAD
-            raise e
-
-
-@pytest.mark.skip(reason="Not expected any")
-def test_to_string_value_raises(source: IVariableValue,
-                                expected_exception: Type[BaseException]) -> None:
-    """
-    Test behavior of to_string_value() when it is expected to raise an exception.
-
-    Parameters
-    ----------
-    source : IVariableValue
-        The IVariableValue to be converted.
-    expected_exception : Type[BaseException]
-        Exception that is expected to be thrown.
-    """
-    with _create_exception_context(expected_exception):
-        try:
-            # SUT
-            _ = to_string_value(source)
-        except expected_exception as e:
-            # Verify
-            if expected_exception == IncompatibleTypesException:
-                _assert_incompatible_types_exception(str(e),
-                                                     source.__class__.__name__,
-                                                     StringValue.__name__)
-=======
->>>>>>> 8d5a2a4b
             raise e