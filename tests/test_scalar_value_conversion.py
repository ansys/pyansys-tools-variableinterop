"""
Unit tests for scalar_value_conversion.
"""

import sys
from typing import Type

import numpy
import pytest
from test_utils import _assert_incompatible_types_exception, _create_exception_context

from ansys.common.variableinterop import (
<<<<<<< HEAD
    BooleanArrayValue,
    BooleanValue,
=======
    EMPTY_FILE,
    BooleanArrayValue,
    BooleanValue,
    FileValue,
>>>>>>> 065a1683
    IncompatibleTypesException,
    IntegerArrayValue,
    IntegerValue,
    IVariableValue,
    RealArrayValue,
    RealValue,
    StringArrayValue,
    StringValue,
    to_boolean_value,
    to_integer_value,
    to_real_value,
    to_string_value,
)


@pytest.mark.parametrize(
    "source,expected_result",
    [
        pytest.param(BooleanValue(True), RealValue(1.0), id='Boolean True'),
        pytest.param(BooleanValue(False), RealValue(0.0), id='Boolean False'),
        pytest.param(IntegerValue(0), RealValue(0.0), id='Integer 0'),
        pytest.param(IntegerValue(3), RealValue(3.0), id='Integer 3'),
        pytest.param(IntegerValue(9223372036854775807),
                     RealValue(9223372036854775807.0), id="Integer max"),
        pytest.param(IntegerValue(-9223372036854775808),
                     RealValue(-9223372036854775808.0), id="Integer min"),
        pytest.param(StringValue("1"), RealValue(1.0), id='String 1'),
        pytest.param(StringValue("inf"), RealValue(numpy.float64('inf')),
                     id='String inf'),
        pytest.param(StringValue("-inf"), RealValue(numpy.float64('-inf')),
                     id='String -inf'),
        pytest.param(StringValue("-1"), RealValue(-1.0), id='String -1'),
        pytest.param(StringValue("9223372036854775807"),
                     RealValue(9223372036854775807.0), id="String int-max"),
        pytest.param(StringValue("-9223372036854775808"),
                     RealValue(-9223372036854775808.0), id="String int-min"),
        pytest.param(StringValue("3.14159"), RealValue(3.14159), id='String 3.14159'),
        pytest.param(StringValue("2.2250738585072014e-308"),
                     RealValue(2.2250738585072014e-308),
                     id="String smallest-normal"),
        pytest.param(StringValue("1.7976931348623157e+308"),
                     RealValue(1.7976931348623157e+308),
                     id="String abs-max"),
        pytest.param(StringValue("-1.7976931348623157e+308"),
                     RealValue(-1.7976931348623157e+308),
                     id='String abs-min'),
    ]
)
def test_to_real_value(source: IVariableValue, expected_result: RealValue):
    """
    Test behavior of to_real_value().

    Parameters
    ----------
    source:
        The IVariableValue to be converted.
    expected_result:
        The expected result of the test.
    """
    # SUT
    result: RealValue = to_real_value(source)

    # Verify
    assert type(result) == RealValue
    assert result == expected_result


@pytest.mark.parametrize(
    "source,expected_result",
    [
        pytest.param(BooleanValue(True), IntegerValue(1), id='Boolean True'),
        pytest.param(BooleanValue(False), IntegerValue(0), id='Boolean False'),
        pytest.param(RealValue(0.0), IntegerValue(0), id='Real 0.0'),
        pytest.param(RealValue(1.49), IntegerValue(1), id='Real 1.49'),
        pytest.param(RealValue(1.50), IntegerValue(2), id='Real 1.5'),
        pytest.param(RealValue(1.51), IntegerValue(2), id='Real 1.51'),
        pytest.param(RealValue(-1.49), IntegerValue(-1), id='Real -1.49'),
        pytest.param(RealValue(-1.50), IntegerValue(-2), id='Real -1.5'),
        pytest.param(RealValue(-1.51), IntegerValue(-2), id='Real -1.51'),
        pytest.param(StringValue("1.49"), IntegerValue(1), id='String 1.49'),
        pytest.param(StringValue("1.50"), IntegerValue(2), id='String 1.5'),
        pytest.param(StringValue("1.51"), IntegerValue(2), id='String 1.51'),
        pytest.param(StringValue("-1.49"), IntegerValue(-1), id='String -1.49'),
        pytest.param(StringValue("-1.50"), IntegerValue(-2), id='String -1.5'),
        pytest.param(StringValue("-1.51"), IntegerValue(-2), id='String -1.51'),
        pytest.param(StringValue("1"), IntegerValue(1.0), id='String 1'),
        pytest.param(StringValue("-1"), IntegerValue(-1.0), id='String -1'),
        pytest.param(StringValue("9223372036854775807"),
                     IntegerValue(9223372036854775807), id="String int-max"),
        pytest.param(StringValue("-9223372036854775808"),
                     IntegerValue(-9223372036854775808), id="String int-min"),
        pytest.param(StringValue("-3.14159"), IntegerValue(-3), id='String -3.14159'),
    ]
)
def test_to_integer_value(source: IVariableValue, expected_result: IntegerValue):
    """
    Test behavior of to_integer_value().

    Parameters
    ----------
    source
        The IVariableValue to be converted.
    expected_result
        The expected result of the test.
    """
    # SUT
    result: IntegerValue = to_integer_value(source)

    # Verify
    assert type(result) == IntegerValue
    assert result == expected_result


@pytest.mark.parametrize(
    "source,expected_result",
    [
        # Boolean to Boolean Tests
        pytest.param(BooleanValue(True), BooleanValue(True), id="BooleanValue(True)"),
        pytest.param(BooleanValue(False), BooleanValue(False), id="BooleanValue(False)"),
        # Integer to Boolean Tests
        pytest.param(
            IntegerValue(
                numpy.iinfo(numpy.int64).min), BooleanValue(True), id="IntegerValue(MIN)"),
        pytest.param(IntegerValue(-1), BooleanValue(True), id="IntegerValue(-1)"),
        pytest.param(IntegerValue(0), BooleanValue(False), id="IntegerValue(0)"),
        pytest.param(IntegerValue(1), BooleanValue(True), id="IntegerValue(1)"),
        pytest.param(
            IntegerValue(
                numpy.iinfo(numpy.int64).max), BooleanValue(True), id="IntegerValue(MAX)"),
        # Real to Boolean Tests
        pytest.param(RealValue(float("-inf")), BooleanValue(True), id="RealValue(-∞)"),
        pytest.param(
            RealValue(-sys.float_info.max), BooleanValue(True), id="RealValue(-MAX)"),
        pytest.param(RealValue(-1.0), BooleanValue(True), id="RealValue(-1.0)"),
        pytest.param(
            RealValue(-sys.float_info.epsilon), BooleanValue(True), id="RealValue(-ε)"),
        pytest.param(
            RealValue(-sys.float_info.min), BooleanValue(True), id="RealValue(-MIN)"),
        pytest.param(RealValue(-0.0), BooleanValue(False), id="RealValue(-0.0)"),
        pytest.param(RealValue(0.0), BooleanValue(False), id="RealValue(0.0)"),
        pytest.param(RealValue(sys.float_info.min), BooleanValue(True), id="RealValue(MIN)"),
        pytest.param(
            RealValue(sys.float_info.epsilon), BooleanValue(True), id="RealValue(ε)"),
        pytest.param(RealValue(1.0), BooleanValue(True), id="RealValue(1.0)"),
        pytest.param(RealValue(sys.float_info.max), BooleanValue(True), id="RealValue(MAX)"),
        pytest.param(RealValue(float("inf")), BooleanValue(True), id="RealValue(∞)"),
        pytest.param(RealValue(float("nan")), BooleanValue(True), id="RealValue(NAN)"),
        # String to Bool Tests
        pytest.param(StringValue("True"), BooleanValue(True), id="StringValue(True)"),
        pytest.param(StringValue("False"), BooleanValue(False), id="StringValue(False)"),
        pytest.param(StringValue("Y"), BooleanValue(True), id="StringValue(Y)"),
        pytest.param(StringValue("N"), BooleanValue(False), id="StringValue(N)"),
        pytest.param(StringValue("yes"), BooleanValue(True), id="StringValue(yes)"),
        pytest.param(StringValue("no"), BooleanValue(False), id="StringValue(no)"),
        pytest.param(StringValue("  true  "), BooleanValue(True), id="StringValue(  true  )"),
        pytest.param(
            StringValue("  false  "), BooleanValue(False), id="StringValue(  false  )"),
        pytest.param(StringValue("  TRUE  "), BooleanValue(True), id="StringValue(  TRUE  )"),
        pytest.param(
            StringValue("  FALSE  "), BooleanValue(False), id="StringValue(  FALSE  )"),
        pytest.param(
            StringValue(str(numpy.iinfo(numpy.int64).min)), BooleanValue(True),
            id="StringValue(INT64_MIN)"),
        pytest.param(StringValue("-1"), BooleanValue(True), id="StringValue(-1)"),
        pytest.param(StringValue("0"), BooleanValue(False), id="StringValue(0)"),
        pytest.param(StringValue("1"), BooleanValue(True), id="StringValue(1)"),
        pytest.param(
            StringValue(str(numpy.iinfo(numpy.int64).max)), BooleanValue(True),
            id="StringValue(INT64_MAX)"),
        pytest.param(
            StringValue("1234567890123456789"), BooleanValue(True),
            id="StringValue(1234567890123456789)"),
        pytest.param(StringValue("-inf"), BooleanValue(True), id="StringValue(-inf)"),
        pytest.param(
            StringValue(str(-sys.float_info.max)), BooleanValue(True),
            id="StringValue(-DLB_MAX)"),
        pytest.param(StringValue("-1.0"), BooleanValue(True), id="StringValue(-1.0)"),
        pytest.param(
            StringValue(str(-sys.float_info.epsilon)), BooleanValue(True),
            id="StringValue(-DBL_EPSILON)"),
        pytest.param(
            StringValue(str(-sys.float_info.min)), BooleanValue(True),
            id="StringValue(-DBL_MIN)"),
        pytest.param(StringValue("-0.0"), BooleanValue(False), id="StringValue(-0.0)"),
        pytest.param(StringValue("0.0"), BooleanValue(False), id="StringValue(0.0)"),
        pytest.param(
            StringValue(str(sys.float_info.min)), BooleanValue(True),
            id="StringValue(DLB_MIN)"),
        pytest.param(
            StringValue(str(sys.float_info.epsilon)), BooleanValue(True),
            id="StringValue(DBL_EPSILON)"),
        pytest.param(StringValue("1.0"), BooleanValue(True), id="StringValue(1.0)"),
        pytest.param(
            StringValue(str(sys.float_info.max)), BooleanValue(True),
            id="StringValue(DBL_MAX)"),
        pytest.param(StringValue("inf"), BooleanValue(True), id="StringValue(inf)"),
        pytest.param(StringValue("nan"), BooleanValue(True), id="StringValue(nan)"),
    ]
)
def test_to_boolean_value(source: IVariableValue, expected_result: BooleanValue):
    """
    Test behavior of to_boolean_value().

    Parameters
    ----------
    source
        The IVariableValue to be converted.
    expected_result
        The expected result of the test.
    """
    # SUT
    result: BooleanValue = to_boolean_value(source)

    # Verify
    assert type(result) == BooleanValue
    assert result == expected_result


@pytest.mark.parametrize(
    "source,expected_result",
    [
        pytest.param(BooleanValue(True), StringValue("True"), id='Boolean true'),
        pytest.param(BooleanValue(False), StringValue("False"), id='Boolean false'),
        pytest.param(IntegerValue(0), StringValue("0"), id='Integer 0'),
        pytest.param(IntegerValue(9223372036854775807),
                     StringValue("9223372036854775807"), id="Integer max"),
        pytest.param(IntegerValue(-9223372036854775808),
                     StringValue("-9223372036854775808"), id="Integer min"),
        pytest.param(RealValue(0.0), StringValue("0.0"), id='Real 0.0'),
        pytest.param(RealValue(2.2250738585072014e-308),
                     StringValue("2.2250738585072014e-308"),
                     id="Real smallest-normal"),
        pytest.param(RealValue(1.7976931348623157e+308),
                     StringValue("1.7976931348623157e+308"),
                     id="Real abs-max"),
        pytest.param(RealValue(-1.7976931348623157e+308),
                     StringValue("-1.7976931348623157e+308"),
                     id='Real abs-min'),
        # Array Types
        pytest.param(BooleanArrayValue(values=[True, False, True]), StringValue("True,False,True"),
                     id="BooleanArrayValue"),
        pytest.param(IntegerArrayValue(values=[0, 1, 0]),
                     StringValue("0,1,0"), id="IntegerArrayValue"),
        pytest.param(RealArrayValue(values=[1.0, 0.0]),
                     StringValue("1.0,0.0"), id="RealArrayValue"),
        pytest.param(StringArrayValue(values=["0", "1", "0"]),
                     StringValue('"0","1","0"'), id="StringArrayValue"),
    ]
)
def test_to_string_value(source: IVariableValue,
                         expected_result: StringValue):
    """
    Test behavior of to_string_value().

    Parameters
    ----------
    source:
        The IVariableValue to be converted.
    expected_result:
        The expected result of the test.
    """
    # SUT
    result: StringValue = to_string_value(source)

    # Verify
    assert type(result) == StringValue
    assert result == expected_result


def test_file_value_to_string_value():
    """Verify that to_string_value fails for FileValue instances."""
    with _create_exception_context(IncompatibleTypesException):
        try:
            _ = to_string_value(EMPTY_FILE)
        except IncompatibleTypesException as thrown:
            _assert_incompatible_types_exception(str(thrown),
                                                 FileValue.__name__,
                                                 StringValue.__name__)
            raise thrown


@pytest.mark.parametrize(
    "source,expected_exception",
    [
        pytest.param(StringValue(""), ValueError, id='String empty'),
        pytest.param(StringValue("garbage"), ValueError, id='String garbage'),
        # Array Types
        pytest.param(BooleanArrayValue(values=[True, False, True]),
                     IncompatibleTypesException, id="BooleanArrayValue"),
        pytest.param(IntegerArrayValue(values=[0, 1, 0]),
                     IncompatibleTypesException, id="IntegerArrayValue"),
        pytest.param(RealArrayValue(values=[1.0, 0.0]),
                     IncompatibleTypesException, id="RealArrayValue"),
        pytest.param(StringArrayValue(values=["0", "1", "0"]),
                     IncompatibleTypesException, id="StringArrayValue"),
    ]
)
def test_to_real_value_raises(source: IVariableValue,
                              expected_exception: Type[BaseException]):
    """
    Test behavior of to_real_value() when it is expected to raise an exception.

    Parameters
    ----------
    source
        The IVariableValue to be converted.
    expected_exception
        Exception that is expected to be thrown.
    """
    with _create_exception_context(expected_exception):
        try:
            # SUT
            _ = to_real_value(source)
        except expected_exception as e:
            # Verify
            if expected_exception == IncompatibleTypesException:
                _assert_incompatible_types_exception(str(e),
                                                     source.__class__.__name__,
                                                     RealValue.__name__)
            raise e


@pytest.mark.parametrize(
    "source,expected_exception",
    [
        pytest.param(RealValue(9.3e18), OverflowError, id="Real over max"),
        pytest.param(RealValue(-9.3e18), OverflowError, id="Real under min"),
        pytest.param(RealValue(numpy.float64('inf')), OverflowError, id="Real +infinity"),
        pytest.param(RealValue(numpy.float64('-inf')), OverflowError, id="Real -infinity"),
        pytest.param(StringValue(""), ValueError, id='String empty'),
        pytest.param(StringValue("garbage"), ValueError, id='String garbage'),
        # Array Types
        pytest.param(BooleanArrayValue(values=[True, False, True]),
                     IncompatibleTypesException, id="BooleanArrayValue"),
        pytest.param(IntegerArrayValue(values=[0, 1, 0]),
                     IncompatibleTypesException, id="IntegerArrayValue"),
        pytest.param(RealArrayValue(values=[1.0, 0.0]),
                     IncompatibleTypesException, id="RealArrayValue"),
        pytest.param(StringArrayValue(values=["0", "1", "0"]),
                     IncompatibleTypesException, id="StringArrayValue"),
    ]
)
def test_to_integer_value_raises(source: IVariableValue,
                                 expected_exception: Type[BaseException]):
    """
    Test behavior of to_integer_value() when it is expected to raise an exception.

    Parameters
    ----------
    source
        The IVariableValue to be converted.
    expected_exception
        Exception that is expected to be thrown.
    """
    with _create_exception_context(expected_exception):
        try:
            # SUT
            _ = to_integer_value(source)
        except expected_exception as e:
            # Verify
            if expected_exception == IncompatibleTypesException:
                _assert_incompatible_types_exception(str(e),
                                                     source.__class__.__name__,
                                                     IntegerValue.__name__)
            raise e


@pytest.mark.parametrize(
    "source,expected_exception",
    [
        pytest.param(StringValue(""), ValueError, id='String empty'),
        pytest.param(StringValue("tak"), ValueError, id='String garbage'),
        # Array Types
        pytest.param(BooleanArrayValue(values=[True, False, True]),
                     IncompatibleTypesException, id="BooleanArrayValue"),
        pytest.param(IntegerArrayValue(values=[0, 1, 0]),
                     IncompatibleTypesException, id="IntegerArrayValue"),
        pytest.param(RealArrayValue(values=[1.0, 0.0]),
                     IncompatibleTypesException, id="RealArrayValue"),
        pytest.param(StringArrayValue(values=["0", "1", "0"]),
                     IncompatibleTypesException, id="StringArrayValue"),
    ]
)
def test_to_boolean_value_raises(source: IVariableValue,
                                 expected_exception: Type[BaseException]):
    """
    Test behavior of to_boolean_value() when it is expected to raise an exception.

    Parameters
    ----------
    source
        The IVariableValue to be converted.
    expected_exception
        Exception that is expected to be thrown.
    """
    with _create_exception_context(expected_exception):
        try:
            # SUT
            _ = to_boolean_value(source)
        except expected_exception as e:
            # Verify
            if expected_exception == IncompatibleTypesException:
                _assert_incompatible_types_exception(str(e),
                                                     source.__class__.__name__,
                                                     bool.__name__)
            raise e


@pytest.mark.skip(reason="Not expected any")
def test_to_string_value_raises(source: IVariableValue,
                                expected_exception: Type[BaseException]):
    """
    Test behavior of to_string_value() when it is expected to raise an exception.

    Parameters
    ----------
    source
        The IVariableValue to be converted.
    expected_exception
        Exception that is expected to be thrown.
    """
    with _create_exception_context(expected_exception):
        try:
            # SUT
            _ = to_string_value(source)
        except expected_exception as e:
            # Verify
            if expected_exception == IncompatibleTypesException:
                _assert_incompatible_types_exception(str(e),
                                                     source.__class__.__name__,
                                                     StringValue.__name__)
            raise e<|MERGE_RESOLUTION|>--- conflicted
+++ resolved
@@ -10,15 +10,11 @@
 from test_utils import _assert_incompatible_types_exception, _create_exception_context
 
 from ansys.common.variableinterop import (
-<<<<<<< HEAD
-    BooleanArrayValue,
-    BooleanValue,
-=======
     EMPTY_FILE,
     BooleanArrayValue,
     BooleanValue,
+    FileArrayValue,
     FileValue,
->>>>>>> 065a1683
     IncompatibleTypesException,
     IntegerArrayValue,
     IntegerValue,
@@ -300,6 +296,18 @@
             raise thrown
 
 
+def test_file_array_value_to_string_value():
+    """Verify that to_string_value fails for FileValue instances."""
+    with _create_exception_context(IncompatibleTypesException):
+        try:
+            _ = to_string_value(FileArrayValue())
+        except IncompatibleTypesException as thrown:
+            _assert_incompatible_types_exception(str(thrown),
+                                                 FileArrayValue.__name__,
+                                                 StringValue.__name__)
+            raise thrown
+
+
 @pytest.mark.parametrize(
     "source,expected_exception",
     [
