"""Unit tests of IVariableVisitor, and accept methods of value types."""

from typing import Any

import pytest
from test_utils import _create_exception_context, _test_to_value_visitor

import ansys.common.variableinterop as acvi


class TestVisitor(acvi.IVariableValueVisitor[str]):
    """
    Implementation of IVariableValueVisitor for testing.

    Simply returns the value when visited.
    """

    def visit_integer(self, value: acvi.IntegerValue) -> str:
        return value + 0

    def visit_real(self, value: acvi.RealValue) -> str:
        return value + 0.0

    def visit_boolean(self, value: acvi.BooleanValue) -> str:
        return value

    def visit_string(self, value: acvi.StringValue) -> str:
        return value + ""

    def visit_integer_array(self, value: acvi.IntegerArrayValue) -> str:
        return value

    def visit_real_array(self, value: acvi.RealArrayValue) -> str:
        return value

    def visit_boolean_array(self, value: acvi.BooleanArrayValue) -> str:
        return value

    def visit_string_array(self, value: acvi.StringArrayValue) -> str:
        return value


# region TestVisitor
@pytest.mark.parametrize(
    "value,expected",
    [
        pytest.param(acvi.RealValue(1.0), 1.0, id="Real"),
        pytest.param(acvi.IntegerValue(1), 1, id="Integer"),
        pytest.param(acvi.BooleanValue(True), True, id="Boolean"),
        pytest.param(acvi.StringValue("錦蛇"), "錦蛇", id="String"),
    ]
)
def test_visiting_a_value_should_work(value: acvi.IVariableValue, expected: Any) -> None:
    """
    Verifies that the visitor pattern is working for IVariableValue.

    Parameters
    ----------
    value The IVariableValue to visit.
    expected The value the IVariableValue wraps.
    """
    # Setup
    visitor = TestVisitor()

    # SUT
    result = value.accept(visitor)

    # Verification
    assert result is not acvi.IVariableValue
    assert result == expected
# endregion


# region ToRealArrayVisitor
@pytest.mark.parametrize(
    "value,expected_result,expected_exception",
    [
        pytest.param(acvi.IntegerValue(0), None, acvi.IncompatibleTypesException,
                     id="IntegerValue"),
        pytest.param(acvi.RealValue(0), None, acvi.IncompatibleTypesException, id="RealValue"),

        # TODO: uncomment when we figure out what to do with BooleanValue since it can't
        #       inherit np.bool_
        # pytest.param(BooleanValue(False), None, IncompatibleTypesException, id="BooleanValue"),

        pytest.param(acvi.StringValue(""), None, acvi.IncompatibleTypesException, id="StringValue"),
        pytest.param(acvi.IntegerArrayValue(values=[1, 2]), acvi.RealArrayValue(values=[1.0, 2.0]),
                     None, id="IntegerArrayValue"),
        pytest.param(acvi.RealArrayValue(values=[1, 2]), acvi.RealArrayValue(values=[1, 2]),
                     None, id="RealArrayValue"),
        pytest.param(acvi.BooleanArrayValue(values=[True, False]),
                     acvi.RealArrayValue(values=[1.0, 0.0]), None, id="BooleanArrayValue"),
        pytest.param(acvi.StringArrayValue(values=["1", "2.5"]),
                     acvi.RealArrayValue(values=[1.0, 2.5]), None, id="StringArrayValue"),
    ])
def test_to_real_array_visitor(value: acvi.IVariableValue,
                               expected_result: acvi.RealArrayValue,
                               expected_exception: BaseException):
    """Verify that ToRealArrayVisitor gets the expected result, or that the expected exception is
    raised."""

    with _create_exception_context(expected_exception):
        instance = acvi.ToRealArrayVisitor()
        try:
            # SUT
            result: acvi.RealArrayValue = value.accept(instance)

            # Verify (no exception)
            assert result == expected_result

        except acvi.IncompatibleTypesException as e:
            # Verify (expected exception)
            assert e.message == \
                   ("Error: Cannot convert from type {0} to type {1}.\n"
                    "Reason: The types are incompatible.") \
                   .format(value.__class__.__name__, acvi.RealArrayValue.__name__)
            raise e
# endregion


# region ToBooleanArrayVisitor
@pytest.mark.parametrize(
    "value,expected_result,expected_exception",
    [
        pytest.param(acvi.IntegerValue(0),
                     None,
                     acvi.IncompatibleTypesException,
                     id="IntegerValue"),
        pytest.param(acvi.RealValue(0),
                     None,
                     acvi.IncompatibleTypesException,
                     id="RealValue"),

        # TODO: uncomment when we figure out what to do with BooleanValue since it can't
        #       inherit np.bool_
        # pytest.param(BooleanValue(False), None, IncompatibleTypesException, id="BooleanValue"),

        pytest.param(acvi.StringValue(""),
                     None,
                     acvi.IncompatibleTypesException,
                     id="StringValue"),
        pytest.param(acvi.IntegerArrayValue(values=[-1, 0, 1]),
                     acvi.BooleanArrayValue(values=[True, False, True]),
                     None,
                     id="IntegerArrayValue"),
        pytest.param(acvi.RealArrayValue(values=[-1.0, 0.0, 1.0]),
                     acvi.BooleanArrayValue(values=[True, False, True]),
                     None,
                     id="RealArrayValue"),
        pytest.param(acvi.BooleanArrayValue(values=[True, False]),
                     acvi.BooleanArrayValue(values=[True, False]),
                     None,
                     id="BooleanArrayValue"),
        pytest.param(acvi.StringArrayValue(values=[
                         ["yEs", "Y", "tRue", "1", "-1"],
                         ["No", "N", "FalSe", "0", "-0"]]),
                     acvi.BooleanArrayValue(values=[
                         [True, True, True, True, True],
                         [False, False, False, False, False]]),
                     None,
                     id="StringArrayValue_valid"),
        pytest.param(acvi.StringArrayValue(values=["true", "false", "this raises ValueError"]),
                     None,
                     ValueError,
                     id="StringArrayValue_expect_ValueError")
    ])
def test_to_boolean_array_visitor(value: acvi.IVariableValue,
                                  expected_result: acvi.BooleanArrayValue,
                                  expected_exception: BaseException):
    """
    Verify that ToBooleanArrayVisitor gets the expected result, or that the expected exception is
    raised.
    """
    _test_to_value_visitor(value, expected_result, expected_exception, acvi.ToBooleanArrayVisitor,
                           acvi.BooleanArrayValue)
# endregion


<<<<<<< HEAD
# region ToIntegerArrayVisitor
=======
# region ToStringArrayVisitor
>>>>>>> 2a52d0de
@pytest.mark.parametrize(
    "value,expected_result,expected_exception",
    [
        pytest.param(acvi.IntegerValue(0),
                     None,
                     acvi.IncompatibleTypesException,
                     id="IntegerValue"),
        pytest.param(acvi.RealValue(0),
                     None,
                     acvi.IncompatibleTypesException,
                     id="RealValue"),

        # TODO: uncomment when we figure out what to do with BooleanValue since it can't
        #       inherit np.bool_
        # pytest.param(BooleanValue(False), None, IncompatibleTypesException, id="BooleanValue"),

        pytest.param(acvi.StringValue(""),
                     None,
                     acvi.IncompatibleTypesException,
                     id="StringValue"),
        pytest.param(acvi.IntegerArrayValue(values=[-1, 0, 1]),
<<<<<<< HEAD
                     acvi.IntegerArrayValue(values=[-1, 0, 1]),
                     None,
                     id="IntegerArrayValue"),
        # TODO: expected results to be updated after merging utils.convert
        # Reals should round away from zero, i.e. 0.1 rounds to 1 and -0.1 to -1
        #   ^ this is not correct
        pytest.param(acvi.RealArrayValue(values=[-0.9, -0.5, -0.1, 0.0, 0.1, 0.5, 0.9]),
                     acvi.IntegerArrayValue(values=[-1, -1, -1, 0, 1, 1, 1]),
                     None,
                     id="RealArrayValue"),
        pytest.param(acvi.BooleanArrayValue(values=[True, False]),
                     acvi.IntegerArrayValue(values=[1, 0]),
                     None,
                     id="BooleanArrayValue"),
        # Test rounding from string arrays as well
        pytest.param(acvi.StringArrayValue(
                        values=["-0.9", "-0.5", "-0.1", "0", "0.1", "0.5", "0.9", "50"]),
                     acvi.IntegerArrayValue(values=[-1, -1, -1, 0, 1, 1, 1, 50]),
                     None,
                     id="StringArrayValue_valid"),
        pytest.param(acvi.StringArrayValue(values=["1", "2", "this raises ValueError"]),
                     None,
                     ValueError,
                     id="StringArrayValue_expect_ValueError")
    ])
def test_to_integer_array_visitor(value: acvi.IVariableValue,
                                  expected_result: acvi.IntegerArrayValue,
                                  expected_exception: BaseException):
    """
    Verify that ToIntegerArrayVisitor gets the expected result, or that the expected exception is
    raised.
    """
    _test_to_value_visitor(value, expected_result, expected_exception, acvi.ToIntegerArrayVisitor,
                           acvi.IntegerArrayValue)
=======
                     acvi.StringArrayValue(values=["-1", "0", "1"]),
                     None,
                     id="IntegerArrayValue"),
        pytest.param(acvi.RealArrayValue(values=[-1.5, 0.5, 1.5]),
                     acvi.StringArrayValue(values=["-1.5", "0.5", "1.5"]),
                     None,
                     id="RealArrayValue"),
        pytest.param(acvi.BooleanArrayValue(values=[True, False]),
                     acvi.StringArrayValue(values=["True", "False"]),
                     None,
                     id="BooleanArrayValue"),
        pytest.param(acvi.StringArrayValue(values=["1.0", "string cheese"]),
                     acvi.StringArrayValue(values=["1.0", "string cheese"]),
                     None,
                     id="StringArrayValue")
    ])
def test_to_string_array_visitor(value: acvi.IVariableValue,
                                 expected_result: acvi.StringArrayValue,
                                 expected_exception: BaseException):
    """
    Verify that ToStringArrayVisitor gets the expected result, or that the expected exception is
    raised.
    """
    _test_to_value_visitor(value, expected_result, expected_exception, acvi.ToStringArrayVisitor,
                           acvi.StringArrayValue)
>>>>>>> 2a52d0de
# endregion<|MERGE_RESOLUTION|>--- conflicted
+++ resolved
@@ -176,11 +176,7 @@
 # endregion
 
 
-<<<<<<< HEAD
 # region ToIntegerArrayVisitor
-=======
-# region ToStringArrayVisitor
->>>>>>> 2a52d0de
 @pytest.mark.parametrize(
     "value,expected_result,expected_exception",
     [
@@ -202,7 +198,6 @@
                      acvi.IncompatibleTypesException,
                      id="StringValue"),
         pytest.param(acvi.IntegerArrayValue(values=[-1, 0, 1]),
-<<<<<<< HEAD
                      acvi.IntegerArrayValue(values=[-1, 0, 1]),
                      None,
                      id="IntegerArrayValue"),
@@ -237,7 +232,31 @@
     """
     _test_to_value_visitor(value, expected_result, expected_exception, acvi.ToIntegerArrayVisitor,
                            acvi.IntegerArrayValue)
-=======
+# endregion
+
+
+# region ToStringArrayVisitor
+@pytest.mark.parametrize(
+    "value,expected_result,expected_exception",
+    [
+        pytest.param(acvi.IntegerValue(0),
+                     None,
+                     acvi.IncompatibleTypesException,
+                     id="IntegerValue"),
+        pytest.param(acvi.RealValue(0),
+                     None,
+                     acvi.IncompatibleTypesException,
+                     id="RealValue"),
+
+        # TODO: uncomment when we figure out what to do with BooleanValue since it can't
+        #       inherit np.bool_
+        # pytest.param(BooleanValue(False), None, IncompatibleTypesException, id="BooleanValue"),
+
+        pytest.param(acvi.StringValue(""),
+                     None,
+                     acvi.IncompatibleTypesException,
+                     id="StringValue"),
+        pytest.param(acvi.IntegerArrayValue(values=[-1, 0, 1]),
                      acvi.StringArrayValue(values=["-1", "0", "1"]),
                      None,
                      id="IntegerArrayValue"),
@@ -263,5 +282,4 @@
     """
     _test_to_value_visitor(value, expected_result, expected_exception, acvi.ToStringArrayVisitor,
                            acvi.StringArrayValue)
->>>>>>> 2a52d0de
 # endregion