"""Unit tests of IVariableVisitor, and accept methods of value types."""

import pytest

import ansys.common.variableinterop as acvi
from test_utils import _create_exception_context


class TestVisitor(acvi.IVariableValueVisitor[str]):
    """
    Implementation of IVariableValueVisitor for testing.

    Simply returns the value when visited.
    """

    def visit_integer(self, value: acvi.IntegerValue) -> str:
        return value + 0

    def visit_real(self, value: acvi.RealValue) -> str:
        return value + 0.0

    def visit_boolean(self, value: acvi.BooleanValue) -> str:
        return value or False

    def visit_string(self, value: acvi.StringValue) -> str:
        return value + ""

    def visit_integer_array(self, value: acvi.IntegerArrayValue) -> str:
        return value

    def visit_real_array(self, value: acvi.RealArrayValue) -> str:
        return value

    def visit_boolean_array(self, value: acvi.BooleanArrayValue) -> str:
        return value

    def visit_string_array(self, value: acvi.StringArrayValue) -> str:
        return value


@pytest.mark.parametrize(
    "value,expected",
    [
<<<<<<< HEAD
        pytest.param(real_value.RealValue(1.0), 1.0, id="Real"),
        pytest.param(integer_value.IntegerValue(1), 1, id="Integer"),
        pytest.param(boolean_value.BooleanValue(True), True, id="Boolean"),
        pytest.param(string_value.StringValue("錦蛇"), "錦蛇", id="String"),
=======
        pytest.param(acvi.RealValue(1.0), 1.0, id="Real"),
        pytest.param(acvi.IntegerValue(1), 1, id="Integer"),
        #pytest.param(boolean_value.BooleanValue(True), True, id="Boolean"),
        pytest.param(acvi.StringValue("錦蛇"), "錦蛇", id="String"),
>>>>>>> f18c5a54
    ]
)
def test_visiting_a_value_should_work(value: acvi.IVariableValue, expected: any) -> None:
    """
    Verifies that the visitor pattern is working for IVariableValue.

    Parameters
    ----------
    value The IVariableValue to visit.
    expected The value the IVariableValue wraps.
    """
    # Setup
    visitor = TestVisitor()

    # SUT
    result = value.accept(visitor)

    # Verification
    assert result is not acvi.IVariableValue
    assert result == expected


@pytest.mark.parametrize(
    "value,expected_result,expected_exception",
    [
        pytest.param(acvi.IntegerValue(0), None, acvi.IncompatibleTypesException,
                     id="IntegerValue"),
        pytest.param(acvi.RealValue(0), None, acvi.IncompatibleTypesException, id="RealValue"),

        # TODO: uncomment when we figure out what to do with BooleanValue since it can't
        #       inherit np.bool_
        # pytest.param(BooleanValue(False), None, IncompatibleTypesException, id="BooleanValue"),

        pytest.param(acvi.StringValue(""), None, acvi.IncompatibleTypesException, id="StringValue"),
        pytest.param(acvi.IntegerArrayValue(values=[1, 2]), acvi.RealArrayValue(values=[1.0, 2.0]),
                     None, id="IntegerArrayValue"),
        pytest.param(acvi.RealArrayValue(values=[1, 2]), acvi.RealArrayValue(values=[1, 2]),
                     None, id="RealArrayValue"),
        pytest.param(acvi.BooleanArrayValue(values=[True, False]),
                     acvi.RealArrayValue(values=[1.0, 0.0]), None, id="BooleanArrayValue"),
        pytest.param(acvi.StringArrayValue(values=["1", "2.5"]),
                     acvi.RealArrayValue(values=[1.0, 2.5]), None, id="StringArrayValue"),
    ])
def test_to_real_array_visitor(value: acvi.IVariableValue,
                               expected_result: acvi.RealArrayValue,
                               expected_exception: BaseException):
    """Verify that ToRealArrayVisitor gets the expected result, or that the expected exception is
    raised."""

    with _create_exception_context(expected_exception):
        instance = acvi.ToRealArrayVisitor()
        try:
            # SUT
            result: acvi.RealArrayValue = value.accept(instance)

            # Verify (no exception)
            assert result == expected_result

        except acvi.IncompatibleTypesException as e:
            # Verify (expected exception)
            assert e.message == \
                   ("Error: Cannot convert from type {0} to type {1}.\n"
                    "Reason: The types are incompatible.") \
                   .format(value.__class__.__name__, acvi.RealArrayValue.__name__)
            raise e<|MERGE_RESOLUTION|>--- conflicted
+++ resolved
@@ -41,17 +41,10 @@
 @pytest.mark.parametrize(
     "value,expected",
     [
-<<<<<<< HEAD
-        pytest.param(real_value.RealValue(1.0), 1.0, id="Real"),
-        pytest.param(integer_value.IntegerValue(1), 1, id="Integer"),
-        pytest.param(boolean_value.BooleanValue(True), True, id="Boolean"),
-        pytest.param(string_value.StringValue("錦蛇"), "錦蛇", id="String"),
-=======
         pytest.param(acvi.RealValue(1.0), 1.0, id="Real"),
         pytest.param(acvi.IntegerValue(1), 1, id="Integer"),
-        #pytest.param(boolean_value.BooleanValue(True), True, id="Boolean"),
+        pytest.param(acvi.BooleanValue(True), True, id="Boolean"),
         pytest.param(acvi.StringValue("錦蛇"), "錦蛇", id="String"),
->>>>>>> f18c5a54
     ]
 )
 def test_visiting_a_value_should_work(value: acvi.IVariableValue, expected: any) -> None:
