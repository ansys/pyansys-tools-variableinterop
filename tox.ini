--- conflicted
+++ resolved
@@ -12,11 +12,7 @@
     py310: python3.10
     py311: python3.11
     py312: python3.12
-<<<<<<< HEAD
-    py312: python3.13
-=======
     py313: python3.13
->>>>>>> 82f25f16
     py: python3
     {style,reformat,doc}: python3
 setenv =
