[build-system]
requires = ["flit_core >=3.2,<4"]
build-backend = "flit_core.buildapi"

[project]
# Check https://flit.readthedocs.io/en/latest/pyproject_toml.html for all available sections
name = "pyansys-tools-variableinterop"
<<<<<<< HEAD
version = "0.1.0"
=======
version = "0.2.dev"
>>>>>>> 36a20537
description = "Optional variable specifications for interoperability between languages and capabilities."
readme = "README.rst"
requires-python = ">=3.9,<4"
license = {file = "LICENSE"}
authors = [{name = "ANSYS, Inc.", email = "pyansys.core@ansys.com"}]
maintainers = [{name = "ANSYS, Inc.", email = "pyansys.core@ansys.com"}]
repository = "https://github.com/ansys/pyansys-tools-variableinterop"

classifiers = [
    "Development Status :: 4 - Beta",
    "License :: OSI Approved :: MIT License",
    "Operating System :: OS Independent",
    "Programming Language :: Python :: 3.9",
    "Programming Language :: Python :: 3.10",
    "Programming Language :: Python :: 3.11",
    "Programming Language :: Python :: 3.12",
]

dependencies = [
    "anyio>=3.5",
    "numpy>=1.20.3",
    "overrides>=7.4",
]


[project.optional-dependencies]
doc = [
    "ansys-sphinx-theme==0.12.4",
    "numpydoc==1.6.0",
    "Sphinx==7.2.6",
    "sphinx-copybutton==0.5.2",
    "sphinx-autoapi==3.0.0", # "sphinx-autoapi @ git+https://github.com/jorgepiloto/sphinx-autoapi@feat/single-page-option", ---> Installed directly in workflow
    "sphinx-notfound-page==1.0.0",
    "sphinx-gallery==0.14.0",
    "sphinx-design==0.5.0",
    "pytest-sphinx==0.5.0",
]
tests = [
    "anyio==4.0.0",
    "numpy==1.26.1",
    "overrides==7.4.0",
    "pytest==7.4.2",
    "pytest-cov==4.1.0",
    "pytest-mock==3.11.1",
]

[tool.flit.module]
name = "ansys.tools.variableinterop"

[project.urls]
Source = "https://github.com/ansys/pyansys-tools-variableinterop"
Issues = "https://github.com/ansys/pyansys-tools-variableinterop/issues"
Discussions = "https://github.com/ansys/pyansys-tools-variableinterop/discussions"

[tool.black]
line-length = 100

[tool.isort]
profile = "black"
force_sort_within_sections = true
line_length = 100
default_section = "THIRDPARTY"
src_paths = ["doc", "src", "tests"]

[tool.docformatter]
in-place = true
pre-summary-newline = true
wrap-descriptions = 88
wrap-summaries = 88

[tool.coverage.run]
source = ["ansys.tools.variableinterop"]

[tool.coverage.report]
show_missing = true

[tool.pytest.ini_options]
minversion = "7.1"
addopts = "-ra --cov=ansys.tools.variableinterop --cov-report html:.cov/html --cov-report xml:.cov/xml --cov-report term -vv"
testpaths = [
    "tests",
]<|MERGE_RESOLUTION|>--- conflicted
+++ resolved
@@ -5,11 +5,7 @@
 [project]
 # Check https://flit.readthedocs.io/en/latest/pyproject_toml.html for all available sections
 name = "pyansys-tools-variableinterop"
-<<<<<<< HEAD
-version = "0.1.0"
-=======
-version = "0.2.dev"
->>>>>>> 36a20537
+version = "0.1.1"
 description = "Optional variable specifications for interoperability between languages and capabilities."
 readme = "README.rst"
 requires-python = ">=3.9,<4"
