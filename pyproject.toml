--- conflicted
+++ resolved
@@ -45,13 +45,8 @@
     "anyio==4.12.0",
     "numpy==2.2.3",
     "overrides==7.7.0",
-<<<<<<< HEAD
-    "pytest==8.3.5",
-    "pytest-cov==6.0.0",
-=======
     "pytest==9.0.2",
     "pytest-cov==7.0.0",
->>>>>>> a7451dfa
     "pytest-mock==3.15.1",
 ]
 
